--- conflicted
+++ resolved
@@ -3,11 +3,7 @@
 metadata:
   labels:
     app.kubernetes.io/name: kube-state-metrics
-<<<<<<< HEAD
-    app.kubernetes.io/version: 2.1.1
-=======
     app.kubernetes.io/version: 2.2.0
->>>>>>> 008bdb1d
   name: kube-state-metrics
   namespace: kube-system
 spec:
@@ -20,11 +16,7 @@
     metadata:
       labels:
         app.kubernetes.io/name: kube-state-metrics
-<<<<<<< HEAD
-        app.kubernetes.io/version: 2.1.1
-=======
         app.kubernetes.io/version: 2.2.0
->>>>>>> 008bdb1d
     spec:
       containers:
       - args:
@@ -39,11 +31,7 @@
           valueFrom:
             fieldRef:
               fieldPath: metadata.namespace
-<<<<<<< HEAD
-        image: k8s.gcr.io/kube-state-metrics/kube-state-metrics:v2.1.1
-=======
         image: k8s.gcr.io/kube-state-metrics/kube-state-metrics:v2.2.0
->>>>>>> 008bdb1d
         livenessProbe:
           httpGet:
             path: /healthz
