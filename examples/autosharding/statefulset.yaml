apiVersion: apps/v1
kind: StatefulSet
metadata:
  labels:
    app.kubernetes.io/name: kube-state-metrics
<<<<<<< HEAD
    app.kubernetes.io/version: 1.9.4
=======
    app.kubernetes.io/version: v1.9.5
>>>>>>> 7710f435
  name: kube-state-metrics
  namespace: kube-system
spec:
  replicas: 2
  selector:
    matchLabels:
      app.kubernetes.io/name: kube-state-metrics
  serviceName: kube-state-metrics
  template:
    metadata:
      labels:
        app.kubernetes.io/name: kube-state-metrics
<<<<<<< HEAD
        app.kubernetes.io/version: 1.9.4
=======
        app.kubernetes.io/version: v1.9.5
>>>>>>> 7710f435
    spec:
      containers:
      - args:
        - --pod=$(POD_NAME)
        - --pod-namespace=$(POD_NAMESPACE)
        env:
        - name: POD_NAME
          value: ""
          valueFrom:
            fieldRef:
              fieldPath: metadata.name
        - name: POD_NAMESPACE
          value: ""
          valueFrom:
            fieldRef:
              fieldPath: metadata.namespace
<<<<<<< HEAD
        image: quay.io/coreos/kube-state-metrics:v1.9.4
=======
        image: quay.io/coreos/kube-state-metrics:v1.9.5
>>>>>>> 7710f435
        livenessProbe:
          httpGet:
            path: /healthz
            port: 8080
          initialDelaySeconds: 5
          timeoutSeconds: 5
        name: kube-state-metrics
        ports:
        - containerPort: 8080
          name: http-metrics
        - containerPort: 8081
          name: telemetry
        readinessProbe:
          httpGet:
            path: /
            port: 8081
          initialDelaySeconds: 5
          timeoutSeconds: 5
        securityContext:
          runAsUser: 65534
      nodeSelector:
        kubernetes.io/os: linux
      serviceAccountName: kube-state-metrics
  volumeClaimTemplates: []<|MERGE_RESOLUTION|>--- conflicted
+++ resolved
@@ -3,11 +3,7 @@
 metadata:
   labels:
     app.kubernetes.io/name: kube-state-metrics
-<<<<<<< HEAD
-    app.kubernetes.io/version: 1.9.4
-=======
-    app.kubernetes.io/version: v1.9.5
->>>>>>> 7710f435
+    app.kubernetes.io/version: 1.9.5
   name: kube-state-metrics
   namespace: kube-system
 spec:
@@ -20,11 +16,7 @@
     metadata:
       labels:
         app.kubernetes.io/name: kube-state-metrics
-<<<<<<< HEAD
-        app.kubernetes.io/version: 1.9.4
-=======
-        app.kubernetes.io/version: v1.9.5
->>>>>>> 7710f435
+        app.kubernetes.io/version: 1.9.5
     spec:
       containers:
       - args:
@@ -41,11 +33,7 @@
           valueFrom:
             fieldRef:
               fieldPath: metadata.namespace
-<<<<<<< HEAD
-        image: quay.io/coreos/kube-state-metrics:v1.9.4
-=======
         image: quay.io/coreos/kube-state-metrics:v1.9.5
->>>>>>> 7710f435
         livenessProbe:
           httpGet:
             path: /healthz
