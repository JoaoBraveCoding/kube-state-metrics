apiVersion: rbac.authorization.k8s.io/v1
kind: RoleBinding
metadata:
  labels:
    app.kubernetes.io/name: kube-state-metrics
<<<<<<< HEAD
    app.kubernetes.io/version: v1.9.4
=======
    app.kubernetes.io/version: v1.9.5
>>>>>>> 7710f435
  name: kube-state-metrics
roleRef:
  apiGroup: rbac.authorization.k8s.io
  kind: Role
  name: kube-state-metrics
subjects:
- kind: ServiceAccount
  name: kube-state-metrics<|MERGE_RESOLUTION|>--- conflicted
+++ resolved
@@ -3,11 +3,7 @@
 metadata:
   labels:
     app.kubernetes.io/name: kube-state-metrics
-<<<<<<< HEAD
-    app.kubernetes.io/version: v1.9.4
-=======
     app.kubernetes.io/version: v1.9.5
->>>>>>> 7710f435
   name: kube-state-metrics
 roleRef:
   apiGroup: rbac.authorization.k8s.io
