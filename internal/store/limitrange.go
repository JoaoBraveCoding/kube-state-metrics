--- conflicted
+++ resolved
@@ -18,10 +18,7 @@
 
 import (
 	"context"
-<<<<<<< HEAD
-=======
 
->>>>>>> 6ba0712d
 	v1 "k8s.io/api/core/v1"
 	metav1 "k8s.io/apimachinery/pkg/apis/meta/v1"
 	"k8s.io/apimachinery/pkg/runtime"
@@ -29,33 +26,20 @@
 	clientset "k8s.io/client-go/kubernetes"
 	"k8s.io/client-go/tools/cache"
 
-<<<<<<< HEAD
-	"k8s.io/kube-state-metrics/pkg/metric"
-	generator "k8s.io/kube-state-metrics/pkg/metric_generator"
-=======
 	"k8s.io/kube-state-metrics/v2/pkg/metric"
 	generator "k8s.io/kube-state-metrics/v2/pkg/metric_generator"
->>>>>>> 6ba0712d
 )
 
 var (
 	descLimitRangeLabelsDefaultLabels = []string{"namespace", "limitrange"}
 
 	limitRangeMetricFamilies = []generator.FamilyGenerator{
-<<<<<<< HEAD
-		{
-			Name: "kube_limitrange",
-			Type: metric.Gauge,
-			Help: "Information about limit range.",
-			GenerateFunc: wrapLimitRangeFunc(func(r *v1.LimitRange) *metric.Family {
-=======
 		*generator.NewFamilyGenerator(
 			"kube_limitrange",
 			"Information about limit range.",
 			metric.Gauge,
 			"",
 			wrapLimitRangeFunc(func(r *v1.LimitRange) *metric.Family {
->>>>>>> 6ba0712d
 				ms := []*metric.Metric{}
 
 				rawLimitRanges := r.Spec.Limits
