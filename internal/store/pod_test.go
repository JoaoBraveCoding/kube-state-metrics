/*
Copyright 2016 The Kubernetes Authors All rights reserved.

Licensed under the Apache License, Version 2.0 (the "License");
you may not use this file except in compliance with the License.
You may obtain a copy of the License at

    http://www.apache.org/licenses/LICENSE-2.0

Unless required by applicable law or agreed to in writing, software
distributed under the License is distributed on an "AS IS" BASIS,
WITHOUT WARRANTIES OR CONDITIONS OF ANY KIND, either express or implied.
See the License for the specific language governing permissions and
limitations under the License.
*/

package store

import (
	"testing"
	"time"

	v1 "k8s.io/api/core/v1"
	"k8s.io/apimachinery/pkg/api/resource"
	metav1 "k8s.io/apimachinery/pkg/apis/meta/v1"

<<<<<<< HEAD
	generator "k8s.io/kube-state-metrics/pkg/metric_generator"
=======
	generator "k8s.io/kube-state-metrics/v2/pkg/metric_generator"
>>>>>>> 6ba0712d
)

func TestPodStore(t *testing.T) {
	var test = true
	runtimeclass := "foo"
	startTime := 1501569018
	metav1StartTime := metav1.Unix(int64(startTime), 0)

	cases := []generateMetricsTestCase{
		{
			Obj: &v1.Pod{
				ObjectMeta: metav1.ObjectMeta{
					Name:      "pod1",
					Namespace: "ns1",
				},
				Status: v1.PodStatus{
					ContainerStatuses: []v1.ContainerStatus{
						{
							Name:        "container1",
							Image:       "k8s.gcr.io/hyperkube1",
							ImageID:     "docker://sha256:aaa",
							ContainerID: "docker://ab123",
						},
					},
				},
			},
			Want: `
			# HELP kube_pod_container_info Information about a container in a pod.
			# TYPE kube_pod_container_info gauge
			kube_pod_container_info{container="container1",container_id="docker://ab123",image="k8s.gcr.io/hyperkube1",image_id="docker://sha256:aaa",namespace="ns1",pod="pod1"} 1`,
			MetricNames: []string{"kube_pod_container_info"},
		},
		{
			Obj: &v1.Pod{
				ObjectMeta: metav1.ObjectMeta{
					Name:      "pod2",
					Namespace: "ns2",
				},
				Status: v1.PodStatus{
					ContainerStatuses: []v1.ContainerStatus{
						{
							Name:        "container2",
							Image:       "k8s.gcr.io/hyperkube2",
							ImageID:     "docker://sha256:bbb",
							ContainerID: "docker://cd456",
						},
						{
							Name:        "container3",
							Image:       "k8s.gcr.io/hyperkube3",
							ImageID:     "docker://sha256:ccc",
							ContainerID: "docker://ef789",
						},
					},
					InitContainerStatuses: []v1.ContainerStatus{
						{
							Name:        "initContainer",
							Image:       "k8s.gcr.io/initfoo",
							ImageID:     "docker://sha256:wxyz",
							ContainerID: "docker://ef123",
						},
					},
				},
			},
			Want: `
				# HELP kube_pod_container_info Information about a container in a pod.
				# HELP kube_pod_init_container_info Information about an init container in a pod.
				# TYPE kube_pod_container_info gauge
				# TYPE kube_pod_init_container_info gauge
				kube_pod_container_info{container="container2",container_id="docker://cd456",image="k8s.gcr.io/hyperkube2",image_id="docker://sha256:bbb",namespace="ns2",pod="pod2"} 1
				kube_pod_container_info{container="container3",container_id="docker://ef789",image="k8s.gcr.io/hyperkube3",image_id="docker://sha256:ccc",namespace="ns2",pod="pod2"} 1
				kube_pod_init_container_info{container="initContainer",container_id="docker://ef123",image="k8s.gcr.io/initfoo",image_id="docker://sha256:wxyz",namespace="ns2",pod="pod2"} 1`,
			MetricNames: []string{"kube_pod_container_info", "kube_pod_init_container_info"},
		},
		{
			Obj: &v1.Pod{
				ObjectMeta: metav1.ObjectMeta{
					Name:      "pod1",
					Namespace: "ns1",
				},
				Status: v1.PodStatus{
					ContainerStatuses: []v1.ContainerStatus{
						{
							Name:  "container1",
							Ready: true,
						},
					},
				},
			},
			Want: `
				# HELP kube_pod_container_status_ready Describes whether the containers readiness check succeeded.
				# TYPE kube_pod_container_status_ready gauge
				kube_pod_container_status_ready{container="container1",namespace="ns1",pod="pod1"} 1`,
			MetricNames: []string{"kube_pod_container_status_ready"},
		},
		{
			Obj: &v1.Pod{
				ObjectMeta: metav1.ObjectMeta{
					Name:      "pod2",
					Namespace: "ns2",
				},
				Status: v1.PodStatus{
					ContainerStatuses: []v1.ContainerStatus{
						{
							Name:  "container2",
							Ready: true,
						},
						{
							Name:  "container3",
							Ready: false,
						},
					},
				},
			},
			Want: `
				# HELP kube_pod_container_status_ready Describes whether the containers readiness check succeeded.
				# TYPE kube_pod_container_status_ready gauge
				kube_pod_container_status_ready{container="container2",namespace="ns2",pod="pod2"} 1
				kube_pod_container_status_ready{container="container3",namespace="ns2",pod="pod2"} 0
				`,
			MetricNames: []string{"kube_pod_container_status_ready"},
		},
		{
			Obj: &v1.Pod{
				ObjectMeta: metav1.ObjectMeta{
					Name:      "pod3",
					Namespace: "ns3",
				},
				Status: v1.PodStatus{
					ContainerStatuses: []v1.ContainerStatus{
						{
							Name:  "container2",
							Ready: true,
						},
						{
							Name:  "container3",
							Ready: false,
						},
					},
					InitContainerStatuses: []v1.ContainerStatus{
						{
							Name:  "initcontainer1",
							Ready: true,
						},
						{
							Name:  "initcontainer2",
							Ready: false,
						},
					},
				},
			},
			Want: `
				# HELP kube_pod_init_container_status_ready Describes whether the init containers readiness check succeeded.
				# TYPE kube_pod_init_container_status_ready gauge
				kube_pod_init_container_status_ready{container="initcontainer1",namespace="ns3",pod="pod3"} 1
				kube_pod_init_container_status_ready{container="initcontainer2",namespace="ns3",pod="pod3"} 0
				`,
			MetricNames: []string{"kube_pod_init_container_status_ready"},
		},
		{
			Obj: &v1.Pod{
				ObjectMeta: metav1.ObjectMeta{
					Name:      "pod1",
					Namespace: "ns1",
				},
				Status: v1.PodStatus{
					ContainerStatuses: []v1.ContainerStatus{
						{
							Name:         "container1",
							RestartCount: 0,
						},
					},
				},
			},
			Want: `
				# HELP kube_pod_container_status_restarts_total The number of container restarts per container.
				# TYPE kube_pod_container_status_restarts_total counter
				kube_pod_container_status_restarts_total{container="container1",namespace="ns1",pod="pod1"} 0
				`,
			MetricNames: []string{"kube_pod_container_status_restarts_total"},
		},
		{
			Obj: &v1.Pod{
				ObjectMeta: metav1.ObjectMeta{
					Name:      "pod2",
					Namespace: "ns2",
				},
				Status: v1.PodStatus{
					InitContainerStatuses: []v1.ContainerStatus{
						{
							Name:         "initcontainer1",
							RestartCount: 1,
						},
					},
				},
			},
			Want: `
				# HELP kube_pod_init_container_status_restarts_total The number of restarts for the init container.
				# TYPE kube_pod_init_container_status_restarts_total counter
				kube_pod_init_container_status_restarts_total{container="initcontainer1",namespace="ns2",pod="pod2"} 1
				`,
			MetricNames: []string{"kube_pod_init_container_status_restarts_total"},
		},
		{
			Obj: &v1.Pod{
				ObjectMeta: metav1.ObjectMeta{
					Name:      "pod2",
					Namespace: "ns2",
				},
				Status: v1.PodStatus{
					ContainerStatuses: []v1.ContainerStatus{
						{
							Name:         "container2",
							RestartCount: 0,
						},
						{
							Name:         "container3",
							RestartCount: 1,
						},
					},
				},
			},
			Want: `
				# HELP kube_pod_container_status_restarts_total The number of container restarts per container.
				# TYPE kube_pod_container_status_restarts_total counter
				kube_pod_container_status_restarts_total{container="container2",namespace="ns2",pod="pod2"} 0
				kube_pod_container_status_restarts_total{container="container3",namespace="ns2",pod="pod2"} 1
				`,
			MetricNames: []string{"kube_pod_container_status_restarts_total"},
		},
		{
			Obj: &v1.Pod{
				ObjectMeta: metav1.ObjectMeta{
					Name:      "pod2",
					Namespace: "ns2",
				},
				Status: v1.PodStatus{
					InitContainerStatuses: []v1.ContainerStatus{
						{
							Name:         "initcontainer2",
							RestartCount: 0,
						},
						{
							Name:         "initcontainer3",
							RestartCount: 1,
						},
					},
				},
			},
			Want: `
				# HELP kube_pod_init_container_status_restarts_total The number of restarts for the init container.
				# TYPE kube_pod_init_container_status_restarts_total counter
				kube_pod_init_container_status_restarts_total{container="initcontainer2",namespace="ns2",pod="pod2"} 0
				kube_pod_init_container_status_restarts_total{container="initcontainer3",namespace="ns2",pod="pod2"} 1
				`,
			MetricNames: []string{"kube_pod_init_container_status_restarts_total"},
		},
		{
			Obj: &v1.Pod{
				ObjectMeta: metav1.ObjectMeta{
					Name:      "pod1",
					Namespace: "ns1",
				},
				Status: v1.PodStatus{
					ContainerStatuses: []v1.ContainerStatus{
						{
							Name: "container1",
							State: v1.ContainerState{
								Running: &v1.ContainerStateRunning{
									StartedAt: metav1.Time{
										Time: time.Unix(1501777018, 0),
									},
								},
							},
						},
					},
					InitContainerStatuses: []v1.ContainerStatus{
						{
							Name: "initcontainer1",
							State: v1.ContainerState{
								Running: &v1.ContainerStateRunning{},
							},
						},
					},
				},
			},
			Want: `
				# HELP kube_pod_container_status_running Describes whether the container is currently in running state.
				# HELP kube_pod_container_state_started Start time in unix timestamp for a pod container.
				# HELP kube_pod_container_status_terminated Describes whether the container is currently in terminated state.
				# HELP kube_pod_container_status_terminated_reason Describes the reason the container is currently in terminated state.
				# HELP kube_pod_container_status_waiting Describes whether the container is currently in waiting state.
				# HELP kube_pod_container_status_waiting_reason Describes the reason the container is currently in waiting state.
				# HELP kube_pod_init_container_status_running Describes whether the init container is currently in running state.
				# HELP kube_pod_init_container_status_terminated Describes whether the init container is currently in terminated state.
				# HELP kube_pod_init_container_status_terminated_reason Describes the reason the init container is currently in terminated state.
				# HELP kube_pod_init_container_status_waiting Describes whether the init container is currently in waiting state.
				# HELP kube_pod_init_container_status_waiting_reason Describes the reason the init container is currently in waiting state.
				# TYPE kube_pod_container_status_running gauge
				# TYPE kube_pod_container_state_started gauge
				# TYPE kube_pod_container_status_terminated gauge
				# TYPE kube_pod_container_status_terminated_reason gauge
				# TYPE kube_pod_container_status_waiting gauge
				# TYPE kube_pod_container_status_waiting_reason gauge
				# TYPE kube_pod_init_container_status_running gauge
				# TYPE kube_pod_init_container_status_terminated gauge
				# TYPE kube_pod_init_container_status_terminated_reason gauge
				# TYPE kube_pod_init_container_status_waiting gauge
				# TYPE kube_pod_init_container_status_waiting_reason gauge
				kube_pod_container_status_running{container="container1",namespace="ns1",pod="pod1"} 1
				kube_pod_container_state_started{container="container1",namespace="ns1",pod="pod1"} 1.501777018e+09
                kube_pod_container_status_terminated{container="container1",namespace="ns1",pod="pod1"} 0
				kube_pod_container_status_waiting{container="container1",namespace="ns1",pod="pod1"} 0
				kube_pod_init_container_status_running{container="initcontainer1",namespace="ns1",pod="pod1"} 1
                kube_pod_init_container_status_terminated{container="initcontainer1",namespace="ns1",pod="pod1"} 0
				kube_pod_init_container_status_waiting{container="initcontainer1",namespace="ns1",pod="pod1"} 0
			`,
			MetricNames: []string{
				"kube_pod_container_status_running",
				"kube_pod_container_state_started",
				"kube_pod_container_status_waiting",
				"kube_pod_container_status_terminated",
				"kube_pod_container_status_terminated_reason",
				"kube_pod_init_container_status_running",
				"kube_pod_init_container_status_waiting",
				"kube_pod_init_container_status_waiting_reason",
				"kube_pod_init_container_status_terminated",
				"kube_pod_init_container_status_terminated_reason",
			},
		},
		{
			Obj: &v1.Pod{
				ObjectMeta: metav1.ObjectMeta{
					Name:      "pod2",
					Namespace: "ns2",
				},
				Status: v1.PodStatus{
					ContainerStatuses: []v1.ContainerStatus{
						{
							Name: "container2",
							State: v1.ContainerState{
								Terminated: &v1.ContainerStateTerminated{
									Reason: "OOMKilled",
								},
							},
						},
						{
							Name: "container3",
							State: v1.ContainerState{
								Waiting: &v1.ContainerStateWaiting{
									Reason: "ContainerCreating",
								},
							},
						},
					},
				},
			},
			Want: `
				# HELP kube_pod_container_status_running Describes whether the container is currently in running state.
				# HELP kube_pod_container_status_terminated Describes whether the container is currently in terminated state.
				# HELP kube_pod_container_status_terminated_reason Describes the reason the container is currently in terminated state.
				# HELP kube_pod_container_status_waiting Describes whether the container is currently in waiting state.
				# HELP kube_pod_container_status_waiting_reason Describes the reason the container is currently in waiting state.
				# TYPE kube_pod_container_status_running gauge
				# TYPE kube_pod_container_status_terminated gauge
				# TYPE kube_pod_container_status_terminated_reason gauge
				# TYPE kube_pod_container_status_waiting gauge
				# TYPE kube_pod_container_status_waiting_reason gauge
				kube_pod_container_status_running{container="container2",namespace="ns2",pod="pod2"} 0
                kube_pod_container_status_running{container="container3",namespace="ns2",pod="pod2"} 0
				kube_pod_container_status_terminated{container="container2",namespace="ns2",pod="pod2"} 1
				kube_pod_container_status_terminated_reason{container="container2",namespace="ns2",pod="pod2",reason="OOMKilled"} 1
				kube_pod_container_status_waiting{container="container2",namespace="ns2",pod="pod2"} 0
                kube_pod_container_status_waiting{container="container3",namespace="ns2",pod="pod2"} 1
                kube_pod_container_status_waiting_reason{container="container3",namespace="ns2",pod="pod2",reason="ContainerCreating"} 1
				kube_pod_container_status_terminated{container="container3",namespace="ns2",pod="pod2"} 0
`,
			MetricNames: []string{
				"kube_pod_container_status_running",
				"kube_pod_container_status_waiting",
				"kube_pod_container_status_terminated",
				"kube_pod_container_status_terminated_reason",
			},
		},
		{
			Obj: &v1.Pod{
				ObjectMeta: metav1.ObjectMeta{
					Name:      "pod3",
					Namespace: "ns3",
				},
				Status: v1.PodStatus{
					ContainerStatuses: []v1.ContainerStatus{
						{
							Name: "container4",
							State: v1.ContainerState{
								Waiting: &v1.ContainerStateWaiting{
									Reason: "CrashLoopBackOff",
								},
							},
						},
					},
				},
			},
			Want: `
				# HELP kube_pod_container_status_last_terminated_reason Describes the last reason the container was in terminated state.
				# HELP kube_pod_container_status_running Describes whether the container is currently in running state.
				# HELP kube_pod_container_status_terminated Describes whether the container is currently in terminated state.
				# HELP kube_pod_container_status_terminated_reason Describes the reason the container is currently in terminated state.
				# HELP kube_pod_container_status_waiting Describes whether the container is currently in waiting state.
				# HELP kube_pod_container_status_waiting_reason Describes the reason the container is currently in waiting state.
				# TYPE kube_pod_container_status_last_terminated_reason gauge
				# TYPE kube_pod_container_status_running gauge
				# TYPE kube_pod_container_status_terminated gauge
				# TYPE kube_pod_container_status_terminated_reason gauge
				# TYPE kube_pod_container_status_waiting gauge
				# TYPE kube_pod_container_status_waiting_reason gauge
				kube_pod_container_status_running{container="container4",namespace="ns3",pod="pod3"} 0
				kube_pod_container_status_terminated{container="container4",namespace="ns3",pod="pod3"} 0
				kube_pod_container_status_waiting{container="container4",namespace="ns3",pod="pod3"} 1
				kube_pod_container_status_waiting_reason{container="container4",namespace="ns3",pod="pod3",reason="CrashLoopBackOff"} 1
`,
			MetricNames: []string{
				"kube_pod_container_status_running",
				"kube_pod_container_status_terminated",
				"kube_pod_container_status_terminated_reason",
				"kube_pod_container_status_terminated_reason",
				"kube_pod_container_status_terminated_reason",
				"kube_pod_container_status_terminated_reason",
				"kube_pod_container_status_waiting",
				"kube_pod_container_status_waiting_reason",
				"kube_pod_container_status_last_terminated_reason",
				"kube_pod_container_status_last_terminated_reason",
				"kube_pod_container_status_last_terminated_reason",
				"kube_pod_container_status_last_terminated_reason",
			},
		},
		{

			Obj: &v1.Pod{
				ObjectMeta: metav1.ObjectMeta{
					Name:      "pod6",
					Namespace: "ns6",
				},
				Status: v1.PodStatus{
					ContainerStatuses: []v1.ContainerStatus{
						{
							Name: "container7",
							State: v1.ContainerState{
								Running: &v1.ContainerStateRunning{
									StartedAt: metav1.Time{
										Time: time.Unix(1501777018, 0),
									},
								},
							},
							LastTerminationState: v1.ContainerState{
								Terminated: &v1.ContainerStateTerminated{
									Reason: "OOMKilled",
								},
							},
						},
					},
				},
			},
			Want: `
				# HELP kube_pod_container_status_last_terminated_reason Describes the last reason the container was in terminated state.
				# HELP kube_pod_container_status_running Describes whether the container is currently in running state.
				# HELP kube_pod_container_status_terminated Describes whether the container is currently in terminated state.
				# HELP kube_pod_container_status_terminated_reason Describes the reason the container is currently in terminated state.
				# HELP kube_pod_container_status_waiting Describes whether the container is currently in waiting state.
				# HELP kube_pod_container_status_waiting_reason Describes the reason the container is currently in waiting state.
				# HELP kube_pod_container_state_started Start time in unix timestamp for a pod container.
				# TYPE kube_pod_container_status_last_terminated_reason gauge
				# TYPE kube_pod_container_status_running gauge
				# TYPE kube_pod_container_status_terminated gauge
				# TYPE kube_pod_container_status_terminated_reason gauge
				# TYPE kube_pod_container_status_waiting gauge
				# TYPE kube_pod_container_status_waiting_reason gauge
				# TYPE kube_pod_container_state_started gauge
				kube_pod_container_status_running{container="container7",namespace="ns6",pod="pod6"} 1
				kube_pod_container_state_started{container="container7",namespace="ns6",pod="pod6"} 1.501777018e+09
				kube_pod_container_status_terminated{container="container7",namespace="ns6",pod="pod6"} 0
				kube_pod_container_status_waiting{container="container7",namespace="ns6",pod="pod6"} 0
				kube_pod_container_status_last_terminated_reason{container="container7",namespace="ns6",pod="pod6",reason="OOMKilled"} 1
			`,
			MetricNames: []string{
				"kube_pod_container_status_last_terminated_reason",
				"kube_pod_container_status_running",
				"kube_pod_container_state_started",
				"kube_pod_container_status_terminated",
				"kube_pod_container_status_terminated_reason",
				"kube_pod_container_status_waiting",
			},
		},
		{
			Obj: &v1.Pod{
				ObjectMeta: metav1.ObjectMeta{
					Name:      "pod7",
					Namespace: "ns7",
				},
				Status: v1.PodStatus{
					ContainerStatuses: []v1.ContainerStatus{
						{
							Name: "container7",
							State: v1.ContainerState{
								Running: &v1.ContainerStateRunning{
									StartedAt: metav1.Time{
										Time: time.Unix(1501777018, 0),
									},
								},
							},
							LastTerminationState: v1.ContainerState{
								Terminated: &v1.ContainerStateTerminated{
									Reason: "DeadlineExceeded",
								},
							},
						},
					},
				},
			},
			Want: `
				# HELP kube_pod_container_status_last_terminated_reason Describes the last reason the container was in terminated state.
				# HELP kube_pod_container_status_running Describes whether the container is currently in running state.
				# HELP kube_pod_container_state_started Start time in unix timestamp for a pod container.
				# HELP kube_pod_container_status_terminated Describes whether the container is currently in terminated state.
				# HELP kube_pod_container_status_terminated_reason Describes the reason the container is currently in terminated state.
				# HELP kube_pod_container_status_waiting Describes whether the container is currently in waiting state.
				# HELP kube_pod_container_status_waiting_reason Describes the reason the container is currently in waiting state.
				# TYPE kube_pod_container_status_last_terminated_reason gauge
				# TYPE kube_pod_container_status_running gauge
				# TYPE kube_pod_container_state_started gauge
				# TYPE kube_pod_container_status_terminated gauge
				# TYPE kube_pod_container_status_terminated_reason gauge
				# TYPE kube_pod_container_status_waiting gauge
				# TYPE kube_pod_container_status_waiting_reason gauge
				kube_pod_container_status_running{container="container7",namespace="ns7",pod="pod7"} 1
				kube_pod_container_state_started{container="container7",namespace="ns7",pod="pod7"} 1.501777018e+09
				kube_pod_container_status_terminated{container="container7",namespace="ns7",pod="pod7"} 0
				kube_pod_container_status_waiting{container="container7",namespace="ns7",pod="pod7"} 0
				kube_pod_container_status_last_terminated_reason{container="container7",namespace="ns7",pod="pod7",reason="DeadlineExceeded"} 1
			`,
			MetricNames: []string{
				"kube_pod_container_status_running",
				"kube_pod_container_state_started",
				"kube_pod_container_status_terminated",
				"kube_pod_container_status_terminated_reason",
				"kube_pod_container_status_waiting",
				"kube_pod_container_status_last_terminated_reason",
			},
		},
		{
			Obj: &v1.Pod{
				ObjectMeta: metav1.ObjectMeta{
					Name:      "pod4",
					Namespace: "ns4",
				},
				Status: v1.PodStatus{
					ContainerStatuses: []v1.ContainerStatus{
						{
							Name: "container5",
							State: v1.ContainerState{
								Waiting: &v1.ContainerStateWaiting{
									Reason: "ImagePullBackOff",
								},
							},
						},
					},
				},
			},
			Want: `
				# HELP kube_pod_container_status_running Describes whether the container is currently in running state.
				# HELP kube_pod_container_status_terminated Describes whether the container is currently in terminated state.
				# HELP kube_pod_container_status_terminated_reason Describes the reason the container is currently in terminated state.
				# HELP kube_pod_container_status_waiting Describes whether the container is currently in waiting state.
				# HELP kube_pod_container_status_waiting_reason Describes the reason the container is currently in waiting state.
				# TYPE kube_pod_container_status_running gauge
				# TYPE kube_pod_container_status_terminated gauge
				# TYPE kube_pod_container_status_terminated_reason gauge
				# TYPE kube_pod_container_status_waiting gauge
				# TYPE kube_pod_container_status_waiting_reason gauge
				kube_pod_container_status_running{container="container5",namespace="ns4",pod="pod4"} 0
				kube_pod_container_status_terminated{container="container5",namespace="ns4",pod="pod4"} 0
				kube_pod_container_status_waiting{container="container5",namespace="ns4",pod="pod4"} 1
				kube_pod_container_status_waiting_reason{container="container5",namespace="ns4",pod="pod4",reason="ImagePullBackOff"} 1
`,
			MetricNames: []string{
				"kube_pod_container_status_running",
				"kube_pod_container_status_waiting",
				"kube_pod_container_status_waiting_reason",
				"kube_pod_container_status_terminated",
				"kube_pod_container_status_terminated_reason",
			},
		},
		{
			Obj: &v1.Pod{
				ObjectMeta: metav1.ObjectMeta{
					Name:      "pod5",
					Namespace: "ns5",
				},
				Status: v1.PodStatus{
					ContainerStatuses: []v1.ContainerStatus{
						{
							Name: "container6",
							State: v1.ContainerState{
								Waiting: &v1.ContainerStateWaiting{
									Reason: "ErrImagePull",
								},
							},
						},
					},
				},
			},
			Want: `
				# HELP kube_pod_container_status_running Describes whether the container is currently in running state.
				# HELP kube_pod_container_status_terminated Describes whether the container is currently in terminated state.
				# HELP kube_pod_container_status_terminated_reason Describes the reason the container is currently in terminated state.
				# HELP kube_pod_container_status_waiting Describes whether the container is currently in waiting state.
				# HELP kube_pod_container_status_waiting_reason Describes the reason the container is currently in waiting state.
				# TYPE kube_pod_container_status_running gauge
				# TYPE kube_pod_container_status_terminated gauge
				# TYPE kube_pod_container_status_terminated_reason gauge
				# TYPE kube_pod_container_status_waiting gauge
				# TYPE kube_pod_container_status_waiting_reason gauge
				kube_pod_container_status_running{container="container6",namespace="ns5",pod="pod5"} 0
				kube_pod_container_status_terminated{container="container6",namespace="ns5",pod="pod5"} 0
				kube_pod_container_status_waiting{container="container6",namespace="ns5",pod="pod5"} 1
				kube_pod_container_status_waiting_reason{container="container6",namespace="ns5",pod="pod5",reason="ErrImagePull"} 1
			`,
			MetricNames: []string{
				"kube_pod_container_status_running",
				"kube_pod_container_status_waiting",
				"kube_pod_container_status_waiting_reason",
				"kube_pod_container_status_terminated",
				"kube_pod_container_status_terminated_reason",
			},
		},
		{
			Obj: &v1.Pod{
				ObjectMeta: metav1.ObjectMeta{
					Name:      "pod7",
					Namespace: "ns7",
				},
				Status: v1.PodStatus{
					ContainerStatuses: []v1.ContainerStatus{
						{
							Name: "container8",
							State: v1.ContainerState{
								Waiting: &v1.ContainerStateWaiting{
									Reason: "CreateContainerConfigError",
								},
							},
						},
					},
				},
			},
			Want: `
					# HELP kube_pod_container_status_running Describes whether the container is currently in running state.
					# HELP kube_pod_container_status_terminated Describes whether the container is currently in terminated state.
					# HELP kube_pod_container_status_terminated_reason Describes the reason the container is currently in terminated state.
					# HELP kube_pod_container_status_waiting Describes whether the container is currently in waiting state.
					# HELP kube_pod_container_status_waiting_reason Describes the reason the container is currently in waiting state.
					# TYPE kube_pod_container_status_running gauge
					# TYPE kube_pod_container_status_terminated gauge
					# TYPE kube_pod_container_status_terminated_reason gauge
					# TYPE kube_pod_container_status_waiting gauge
					# TYPE kube_pod_container_status_waiting_reason gauge
					kube_pod_container_status_running{container="container8",namespace="ns7",pod="pod7"} 0
					kube_pod_container_status_terminated{container="container8",namespace="ns7",pod="pod7"} 0
					kube_pod_container_status_waiting{container="container8",namespace="ns7",pod="pod7"} 1
					kube_pod_container_status_waiting_reason{container="container8",namespace="ns7",pod="pod7",reason="CreateContainerConfigError"} 1
			`,
			MetricNames: []string{
				"kube_pod_container_status_running",
				"kube_pod_container_status_terminated",
				"kube_pod_container_status_terminated_reason",
				"kube_pod_container_status_waiting",
				"kube_pod_container_status_waiting_reason",
			},
		},
		{

			Obj: &v1.Pod{
				ObjectMeta: metav1.ObjectMeta{
					Name:              "pod1",
					CreationTimestamp: metav1.Time{Time: time.Unix(1500000000, 0)},
					Namespace:         "ns1",
					UID:               "abc-123-xxx",
				},
				Spec: v1.PodSpec{
					NodeName:          "node1",
					PriorityClassName: "system-node-critical",
					HostNetwork:       true,
				},
				Status: v1.PodStatus{
					HostIP:    "1.1.1.1",
					PodIP:     "1.2.3.4",
					StartTime: &metav1StartTime,
				},
			},
			// TODO: Should it be '1501569018' instead?
			Want: `
				# HELP kube_pod_completion_time Completion time in unix timestamp for a pod.
				# HELP kube_pod_created Unix creation timestamp
				# HELP kube_pod_info Information about pod.
				# HELP kube_pod_owner Information about the Pod's owner.
				# HELP kube_pod_start_time Start time in unix timestamp for a pod.
				# TYPE kube_pod_completion_time gauge
				# TYPE kube_pod_created gauge
				# TYPE kube_pod_info gauge
				# TYPE kube_pod_owner gauge
				# TYPE kube_pod_start_time gauge
				kube_pod_created{namespace="ns1",pod="pod1"} 1.5e+09
				kube_pod_info{created_by_kind="<none>",created_by_name="<none>",host_ip="1.1.1.1",namespace="ns1",node="node1",pod="pod1",pod_ip="1.2.3.4",uid="abc-123-xxx",priority_class="system-node-critical",host_network="true"} 1
				kube_pod_start_time{namespace="ns1",pod="pod1"} 1.501569018e+09
				kube_pod_owner{namespace="ns1",owner_is_controller="<none>",owner_kind="<none>",owner_name="<none>",pod="pod1"} 1
`,
			MetricNames: []string{"kube_pod_created", "kube_pod_info", "kube_pod_start_time", "kube_pod_completion_time", "kube_pod_owner"},
		},
		{
			Obj: &v1.Pod{
				ObjectMeta: metav1.ObjectMeta{
					Name:              "pod1",
					CreationTimestamp: metav1.Time{Time: time.Unix(1500000000, 0)},
					Namespace:         "ns1",
					UID:               "abc-123-xxx",
					DeletionTimestamp: &metav1.Time{Time: time.Unix(1800000000, 0)},
				},
				Spec: v1.PodSpec{
					NodeName:          "node1",
					PriorityClassName: "system-node-critical",
				},
				Status: v1.PodStatus{
					HostIP:    "1.1.1.1",
					PodIP:     "1.2.3.4",
					StartTime: &metav1StartTime,
				},
			},
			Want: `
				# HELP kube_pod_deletion_timestamp Unix deletion timestamp
				# TYPE kube_pod_deletion_timestamp gauge
				kube_pod_deletion_timestamp{namespace="ns1",pod="pod1"} 1.8e+09
`,
			MetricNames: []string{"kube_pod_deletion_timestamp"},
		},
		{
			Obj: &v1.Pod{
				ObjectMeta: metav1.ObjectMeta{
					Name:      "pod2",
					Namespace: "ns2",
				},
				Spec: v1.PodSpec{
					RestartPolicy: v1.RestartPolicyAlways,
				},
			},
			Want: `
				# HELP kube_pod_restart_policy Describes the restart policy in use by this pod.
				# TYPE kube_pod_restart_policy gauge
				kube_pod_restart_policy{namespace="ns2",pod="pod2",type="Always"} 1
				`,
			MetricNames: []string{"kube_pod_restart_policy"},
		},
		{
			Obj: &v1.Pod{
				ObjectMeta: metav1.ObjectMeta{
					Name:      "pod2",
					Namespace: "ns2",
				},
				Spec: v1.PodSpec{
					RestartPolicy: v1.RestartPolicyOnFailure,
				},
			},
			Want: `
				# HELP kube_pod_restart_policy Describes the restart policy in use by this pod.
				# TYPE kube_pod_restart_policy gauge
				kube_pod_restart_policy{namespace="ns2",pod="pod2",type="OnFailure"} 1
				`,
			MetricNames: []string{"kube_pod_restart_policy"},
		},
		{
			Obj: &v1.Pod{
				ObjectMeta: metav1.ObjectMeta{
					Name:      "pod2",
					Namespace: "ns2",
					UID:       "abc-456-xxx",
					OwnerReferences: []metav1.OwnerReference{
						{
							Kind:       "ReplicaSet",
							Name:       "rs-name",
							Controller: &test,
						},
					},
				},
				Spec: v1.PodSpec{
					NodeName: "node2",
				},
				Status: v1.PodStatus{
					HostIP: "1.1.1.1",
					PodIP:  "2.3.4.5",
					ContainerStatuses: []v1.ContainerStatus{
						{
							Name:        "container2_1",
							Image:       "k8s.gcr.io/hyperkube2",
							ImageID:     "docker://sha256:bbb",
							ContainerID: "docker://cd456",
							State: v1.ContainerState{
								Terminated: &v1.ContainerStateTerminated{
									FinishedAt: metav1.Time{
										Time: time.Unix(1501777018, 0),
									},
								},
							},
						},
						{
							Name:        "container2_2",
							Image:       "k8s.gcr.io/hyperkube2",
							ImageID:     "docker://sha256:bbb",
							ContainerID: "docker://cd456",
							State: v1.ContainerState{
								Terminated: &v1.ContainerStateTerminated{
									FinishedAt: metav1.Time{
										Time: time.Unix(1501888018, 0),
									},
								},
							},
						},
						{
							Name:        "container2_3",
							Image:       "k8s.gcr.io/hyperkube2",
							ImageID:     "docker://sha256:bbb",
							ContainerID: "docker://cd456",
							State: v1.ContainerState{
								Terminated: &v1.ContainerStateTerminated{
									FinishedAt: metav1.Time{
										Time: time.Unix(1501666018, 0),
									},
								},
							},
						},
					},
				},
			},
			Want: `
				# HELP kube_pod_completion_time Completion time in unix timestamp for a pod.
				# HELP kube_pod_created Unix creation timestamp
				# HELP kube_pod_info Information about pod.
				# HELP kube_pod_owner Information about the Pod's owner.
				# HELP kube_pod_start_time Start time in unix timestamp for a pod.
				# TYPE kube_pod_completion_time gauge
				# TYPE kube_pod_created gauge
				# TYPE kube_pod_info gauge
				# TYPE kube_pod_owner gauge
				# TYPE kube_pod_start_time gauge
				kube_pod_info{created_by_kind="ReplicaSet",created_by_name="rs-name",host_ip="1.1.1.1",namespace="ns2",node="node2",pod="pod2",pod_ip="2.3.4.5",uid="abc-456-xxx",priority_class="",host_network="false"} 1
				kube_pod_completion_time{namespace="ns2",pod="pod2"} 1.501888018e+09
				kube_pod_owner{namespace="ns2",owner_is_controller="true",owner_kind="ReplicaSet",owner_name="rs-name",pod="pod2"} 1
				`,
			MetricNames: []string{"kube_pod_created", "kube_pod_info", "kube_pod_start_time", "kube_pod_completion_time", "kube_pod_owner"},
		},
		{
			Obj: &v1.Pod{
				ObjectMeta: metav1.ObjectMeta{
					Name:      "pod1",
					Namespace: "ns1",
				},
				Status: v1.PodStatus{
					Phase: v1.PodRunning,
				},
			},
			Want: `
				# HELP kube_pod_status_phase The pods current phase.
				# TYPE kube_pod_status_phase gauge
				kube_pod_status_phase{namespace="ns1",phase="Failed",pod="pod1"} 0
				kube_pod_status_phase{namespace="ns1",phase="Pending",pod="pod1"} 0
				kube_pod_status_phase{namespace="ns1",phase="Running",pod="pod1"} 1
				kube_pod_status_phase{namespace="ns1",phase="Succeeded",pod="pod1"} 0
				kube_pod_status_phase{namespace="ns1",phase="Unknown",pod="pod1"} 0
`,
			MetricNames: []string{"kube_pod_status_phase"},
		},
		{
			Obj: &v1.Pod{
				ObjectMeta: metav1.ObjectMeta{
					Name:      "pod2",
					Namespace: "ns2",
				},
				Status: v1.PodStatus{
					Phase: v1.PodPending,
				},
			},
			Want: `
				# HELP kube_pod_status_phase The pods current phase.
				# TYPE kube_pod_status_phase gauge
				kube_pod_status_phase{namespace="ns2",phase="Failed",pod="pod2"} 0
				kube_pod_status_phase{namespace="ns2",phase="Pending",pod="pod2"} 1
				kube_pod_status_phase{namespace="ns2",phase="Running",pod="pod2"} 0
				kube_pod_status_phase{namespace="ns2",phase="Succeeded",pod="pod2"} 0
				kube_pod_status_phase{namespace="ns2",phase="Unknown",pod="pod2"} 0
`,
			MetricNames: []string{"kube_pod_status_phase"},
		},
		{

			Obj: &v1.Pod{
				ObjectMeta: metav1.ObjectMeta{
					Name:      "pod3",
					Namespace: "ns3",
				},
				Status: v1.PodStatus{
					Phase: v1.PodUnknown,
				},
			},
			Want: `
				# HELP kube_pod_status_phase The pods current phase.
				# TYPE kube_pod_status_phase gauge
				kube_pod_status_phase{namespace="ns3",phase="Failed",pod="pod3"} 0
				kube_pod_status_phase{namespace="ns3",phase="Pending",pod="pod3"} 0
				kube_pod_status_phase{namespace="ns3",phase="Running",pod="pod3"} 0
				kube_pod_status_phase{namespace="ns3",phase="Succeeded",pod="pod3"} 0
				kube_pod_status_phase{namespace="ns3",phase="Unknown",pod="pod3"} 1
`,
			MetricNames: []string{"kube_pod_status_phase"},
		},
		{
			Obj: &v1.Pod{
				ObjectMeta: metav1.ObjectMeta{
					Name:              "pod4",
					Namespace:         "ns4",
					DeletionTimestamp: &metav1.Time{},
				},
				Status: v1.PodStatus{
					Phase:  v1.PodRunning,
					Reason: "NodeLost",
				},
			},
			Want: `
				# HELP kube_pod_status_phase The pods current phase.
				# HELP kube_pod_status_reason The pod status reasons
				# TYPE kube_pod_status_phase gauge
				# TYPE kube_pod_status_reason gauge
				kube_pod_status_phase{namespace="ns4",phase="Failed",pod="pod4"} 0
				kube_pod_status_phase{namespace="ns4",phase="Pending",pod="pod4"} 0
				kube_pod_status_phase{namespace="ns4",phase="Running",pod="pod4"} 1
				kube_pod_status_phase{namespace="ns4",phase="Succeeded",pod="pod4"} 0
				kube_pod_status_phase{namespace="ns4",phase="Unknown",pod="pod4"} 0
				kube_pod_status_reason{namespace="ns4",pod="pod4",reason="Evicted"} 0
				kube_pod_status_reason{namespace="ns4",pod="pod4",reason="NodeLost"} 1
				kube_pod_status_reason{namespace="ns4",pod="pod4",reason="UnexpectedAdmissionError"} 0
`,
			MetricNames: []string{"kube_pod_status_phase", "kube_pod_status_reason"},
		},
		{
			Obj: &v1.Pod{
				ObjectMeta: metav1.ObjectMeta{
					Name:              "pod4",
					Namespace:         "ns4",
					DeletionTimestamp: &metav1.Time{},
				},
				Status: v1.PodStatus{
					Phase:  v1.PodRunning,
					Reason: "Evicted",
				},
			},
			Want: `
				# HELP kube_pod_status_reason The pod status reasons
				# TYPE kube_pod_status_reason gauge
				kube_pod_status_reason{namespace="ns4",pod="pod4",reason="Evicted"} 1
				kube_pod_status_reason{namespace="ns4",pod="pod4",reason="NodeLost"} 0
				kube_pod_status_reason{namespace="ns4",pod="pod4",reason="UnexpectedAdmissionError"} 0
`,
			MetricNames: []string{"kube_pod_status_reason"},
		},
		{
			Obj: &v1.Pod{
				ObjectMeta: metav1.ObjectMeta{
					Name:              "pod4",
					Namespace:         "ns4",
					DeletionTimestamp: &metav1.Time{},
				},
				Status: v1.PodStatus{
					Phase:  v1.PodRunning,
					Reason: "UnexpectedAdmissionError",
				},
			},
			Want: `
				# HELP kube_pod_status_reason The pod status reasons
				# TYPE kube_pod_status_reason gauge
				kube_pod_status_reason{namespace="ns4",pod="pod4",reason="Evicted"} 0
				kube_pod_status_reason{namespace="ns4",pod="pod4",reason="NodeLost"} 0
				kube_pod_status_reason{namespace="ns4",pod="pod4",reason="UnexpectedAdmissionError"} 1
`,
			MetricNames: []string{"kube_pod_status_reason"},
		},
		{
			Obj: &v1.Pod{
				ObjectMeta: metav1.ObjectMeta{
					Name:              "pod4",
					Namespace:         "ns4",
					DeletionTimestamp: &metav1.Time{},
				},
				Status: v1.PodStatus{
					Phase:  v1.PodRunning,
					Reason: "other reason",
				},
			},
			Want: `
				# HELP kube_pod_status_reason The pod status reasons
				# TYPE kube_pod_status_reason gauge
				kube_pod_status_reason{namespace="ns4",pod="pod4",reason="Evicted"} 0
				kube_pod_status_reason{namespace="ns4",pod="pod4",reason="NodeLost"} 0
				kube_pod_status_reason{namespace="ns4",pod="pod4",reason="UnexpectedAdmissionError"} 0
`,
			MetricNames: []string{"kube_pod_status_reason"},
		},
		{
			Obj: &v1.Pod{
				ObjectMeta: metav1.ObjectMeta{
					Name:      "pod1",
					Namespace: "ns1",
				},
				Status: v1.PodStatus{
					Conditions: []v1.PodCondition{
						{
							Type:   v1.PodReady,
							Status: v1.ConditionTrue,
						},
					},
				},
			},
			Want: `
				# HELP kube_pod_status_ready Describes whether the pod is ready to serve requests.
				# TYPE kube_pod_status_ready gauge
				kube_pod_status_ready{condition="false",namespace="ns1",pod="pod1"} 0
				kube_pod_status_ready{condition="true",namespace="ns1",pod="pod1"} 1
				kube_pod_status_ready{condition="unknown",namespace="ns1",pod="pod1"} 0
			`,
			MetricNames: []string{"kube_pod_status_ready"},
		},
		{
			Obj: &v1.Pod{
				ObjectMeta: metav1.ObjectMeta{
					Name:      "pod2",
					Namespace: "ns2",
				},
				Status: v1.PodStatus{
					Conditions: []v1.PodCondition{
						{
							Type:   v1.PodReady,
							Status: v1.ConditionFalse,
						},
					},
				},
			},
			Want: `
				# HELP kube_pod_status_ready Describes whether the pod is ready to serve requests.
				# TYPE kube_pod_status_ready gauge
				kube_pod_status_ready{condition="false",namespace="ns2",pod="pod2"} 1
				kube_pod_status_ready{condition="true",namespace="ns2",pod="pod2"} 0
				kube_pod_status_ready{condition="unknown",namespace="ns2",pod="pod2"} 0
			`,
			MetricNames: []string{"kube_pod_status_ready"},
		},
		{
			Obj: &v1.Pod{
				ObjectMeta: metav1.ObjectMeta{
					Name:      "pod1",
					Namespace: "ns1",
				},
				Status: v1.PodStatus{
					Conditions: []v1.PodCondition{
						{
							Type:   v1.PodScheduled,
							Status: v1.ConditionTrue,
							LastTransitionTime: metav1.Time{
								Time: time.Unix(1501666018, 0),
							},
						},
					},
				},
			},
			Want: `
				# HELP kube_pod_status_scheduled Describes the status of the scheduling process for the pod.
				# HELP kube_pod_status_scheduled_time Unix timestamp when pod moved into scheduled status
				# TYPE kube_pod_status_scheduled gauge
				# TYPE kube_pod_status_scheduled_time gauge
				kube_pod_status_scheduled_time{namespace="ns1",pod="pod1"} 1.501666018e+09
				kube_pod_status_scheduled{condition="false",namespace="ns1",pod="pod1"} 0
				kube_pod_status_scheduled{condition="true",namespace="ns1",pod="pod1"} 1
				kube_pod_status_scheduled{condition="unknown",namespace="ns1",pod="pod1"} 0
			`,
			MetricNames: []string{"kube_pod_status_scheduled", "kube_pod_status_scheduled_time"},
		},
		{
			Obj: &v1.Pod{
				ObjectMeta: metav1.ObjectMeta{
					Name:      "pod2",
					Namespace: "ns2",
				},
				Status: v1.PodStatus{
					Conditions: []v1.PodCondition{
						{
							Type:   v1.PodScheduled,
							Status: v1.ConditionFalse,
						},
					},
				},
			},
			Want: `
				# HELP kube_pod_status_scheduled Describes the status of the scheduling process for the pod.
				# HELP kube_pod_status_scheduled_time Unix timestamp when pod moved into scheduled status
				# TYPE kube_pod_status_scheduled gauge
				# TYPE kube_pod_status_scheduled_time gauge
				kube_pod_status_scheduled{condition="false",namespace="ns2",pod="pod2"} 1
				kube_pod_status_scheduled{condition="true",namespace="ns2",pod="pod2"} 0
				kube_pod_status_scheduled{condition="unknown",namespace="ns2",pod="pod2"} 0
			`,
			MetricNames: []string{"kube_pod_status_scheduled", "kube_pod_status_scheduled_time"},
		},
		{
			Obj: &v1.Pod{
				ObjectMeta: metav1.ObjectMeta{
					Name:      "pod2",
					Namespace: "ns2",
				},
				Status: v1.PodStatus{
					Conditions: []v1.PodCondition{
						{
							Type:    v1.PodScheduled,
							Status:  v1.ConditionFalse,
							Reason:  "Unschedulable",
							Message: "0/3 nodes are available: 3 Insufficient cpu.",
						},
					},
				},
			},
			Want: `
				# HELP kube_pod_status_unschedulable Describes the unschedulable status for the pod.
				# TYPE kube_pod_status_unschedulable gauge
				kube_pod_status_unschedulable{namespace="ns2",pod="pod2"} 1
			`,
			MetricNames: []string{"kube_pod_status_unschedulable"},
		},
		{
			Obj: &v1.Pod{
				ObjectMeta: metav1.ObjectMeta{
					Name:      "pod1",
					Namespace: "ns1",
				},
				Spec: v1.PodSpec{
					Containers: []v1.Container{
						{
							Name: "pod1_con1",
							Resources: v1.ResourceRequirements{
								Requests: map[v1.ResourceName]resource.Quantity{
									v1.ResourceCPU:                    resource.MustParse("200m"),
									v1.ResourceMemory:                 resource.MustParse("100M"),
									v1.ResourceEphemeralStorage:       resource.MustParse("300M"),
									v1.ResourceStorage:                resource.MustParse("400M"),
									v1.ResourceName("nvidia.com/gpu"): resource.MustParse("1"),
								},
								Limits: map[v1.ResourceName]resource.Quantity{
									v1.ResourceCPU:                    resource.MustParse("200m"),
									v1.ResourceMemory:                 resource.MustParse("100M"),
									v1.ResourceEphemeralStorage:       resource.MustParse("300M"),
									v1.ResourceStorage:                resource.MustParse("400M"),
									v1.ResourceName("nvidia.com/gpu"): resource.MustParse("1"),
								},
							},
						},
						{
							Name: "pod1_con2",
							Resources: v1.ResourceRequirements{
								Requests: map[v1.ResourceName]resource.Quantity{
									v1.ResourceCPU:    resource.MustParse("300m"),
									v1.ResourceMemory: resource.MustParse("200M"),
								},
								Limits: map[v1.ResourceName]resource.Quantity{
									v1.ResourceCPU:    resource.MustParse("300m"),
									v1.ResourceMemory: resource.MustParse("200M"),
								},
							},
						},
					},
					InitContainers: []v1.Container{
						{
							Name: "pod1_initcon1",
							Resources: v1.ResourceRequirements{
								Requests: map[v1.ResourceName]resource.Quantity{
									v1.ResourceCPU:                    resource.MustParse("200m"),
									v1.ResourceMemory:                 resource.MustParse("100M"),
									v1.ResourceEphemeralStorage:       resource.MustParse("300M"),
									v1.ResourceStorage:                resource.MustParse("400M"),
									v1.ResourceName("nvidia.com/gpu"): resource.MustParse("1"),
								},
								Limits: map[v1.ResourceName]resource.Quantity{
									v1.ResourceCPU:                    resource.MustParse("200m"),
									v1.ResourceMemory:                 resource.MustParse("100M"),
									v1.ResourceEphemeralStorage:       resource.MustParse("300M"),
									v1.ResourceStorage:                resource.MustParse("400M"),
									v1.ResourceName("nvidia.com/gpu"): resource.MustParse("1"),
								},
							},
						},
					},
				},
			},
			Want: `
		# HELP kube_pod_container_resource_limits The number of requested limit resource by a container.
        # HELP kube_pod_container_resource_requests The number of requested request resource by a container.
        # HELP kube_pod_init_container_resource_limits The number of requested limit resource by an init container.
        # HELP kube_pod_init_container_resource_limits_cpu_cores The number of CPU cores requested limit by an init container.
        # HELP kube_pod_init_container_resource_limits_ephemeral_storage_bytes Bytes of ephemeral-storage requested limit by an init container.
        # HELP kube_pod_init_container_resource_limits_memory_bytes Bytes of memory requested limit by an init container.
        # HELP kube_pod_init_container_resource_limits_storage_bytes Bytes of storage requested limit by an init container.
        # HELP kube_pod_init_container_resource_requests The number of requested request resource by an init container.
        # HELP kube_pod_init_container_resource_requests_cpu_cores The number of CPU cores requested by an init container.
        # HELP kube_pod_init_container_resource_requests_ephemeral_storage_bytes Bytes of ephemeral-storage requested by an init container.
        # HELP kube_pod_init_container_resource_requests_memory_bytes Bytes of memory requested by an init container.
        # HELP kube_pod_init_container_resource_requests_storage_bytes Bytes of storage requested by an init container.
        # HELP kube_pod_init_container_status_last_terminated_reason Describes the last reason the init container was in terminated state.
        # TYPE kube_pod_container_resource_limits gauge
        # TYPE kube_pod_container_resource_requests gauge
        # TYPE kube_pod_init_container_resource_limits gauge
        # TYPE kube_pod_init_container_resource_limits_cpu_cores gauge
        # TYPE kube_pod_init_container_resource_limits_ephemeral_storage_bytes gauge
        # TYPE kube_pod_init_container_resource_limits_memory_bytes gauge
        # TYPE kube_pod_init_container_resource_limits_storage_bytes gauge
        # TYPE kube_pod_init_container_resource_requests gauge
        # TYPE kube_pod_init_container_resource_requests_cpu_cores gauge
        # TYPE kube_pod_init_container_resource_requests_ephemeral_storage_bytes gauge
        # TYPE kube_pod_init_container_resource_requests_memory_bytes gauge
        # TYPE kube_pod_init_container_resource_requests_storage_bytes gauge
        # TYPE kube_pod_init_container_status_last_terminated_reason gauge
        kube_pod_container_resource_limits{container="pod1_con1",namespace="ns1",node="",pod="pod1",resource="cpu",unit="core"} 0.2
        kube_pod_container_resource_limits{container="pod1_con1",namespace="ns1",node="",pod="pod1",resource="ephemeral_storage",unit="byte"} 3e+08
        kube_pod_container_resource_limits{container="pod1_con1",namespace="ns1",node="",pod="pod1",resource="memory",unit="byte"} 1e+08
        kube_pod_container_resource_limits{container="pod1_con1",namespace="ns1",node="",pod="pod1",resource="nvidia_com_gpu",unit="integer"} 1
        kube_pod_container_resource_limits{container="pod1_con1",namespace="ns1",node="",pod="pod1",resource="storage",unit="byte"} 4e+08
        kube_pod_container_resource_limits{container="pod1_con2",namespace="ns1",node="",pod="pod1",resource="cpu",unit="core"} 0.3
        kube_pod_container_resource_limits{container="pod1_con2",namespace="ns1",node="",pod="pod1",resource="memory",unit="byte"} 2e+08
        kube_pod_container_resource_requests{container="pod1_con1",namespace="ns1",node="",pod="pod1",resource="cpu",unit="core"} 0.2
        kube_pod_container_resource_requests{container="pod1_con1",namespace="ns1",node="",pod="pod1",resource="ephemeral_storage",unit="byte"} 3e+08
        kube_pod_container_resource_requests{container="pod1_con1",namespace="ns1",node="",pod="pod1",resource="memory",unit="byte"} 1e+08
        kube_pod_container_resource_requests{container="pod1_con1",namespace="ns1",node="",pod="pod1",resource="nvidia_com_gpu",unit="integer"} 1
        kube_pod_container_resource_requests{container="pod1_con1",namespace="ns1",node="",pod="pod1",resource="storage",unit="byte"} 4e+08
        kube_pod_container_resource_requests{container="pod1_con2",namespace="ns1",node="",pod="pod1",resource="cpu",unit="core"} 0.3
        kube_pod_container_resource_requests{container="pod1_con2",namespace="ns1",node="",pod="pod1",resource="memory",unit="byte"} 2e+08
        kube_pod_init_container_resource_limits_cpu_cores{container="pod1_initcon1",namespace="ns1",pod="pod1"} 0.2
        kube_pod_init_container_resource_limits_ephemeral_storage_bytes{container="pod1_initcon1",namespace="ns1",pod="pod1"} 3e+08
        kube_pod_init_container_resource_limits_memory_bytes{container="pod1_initcon1",namespace="ns1",pod="pod1"} 1e+08
        kube_pod_init_container_resource_limits_storage_bytes{container="pod1_initcon1",namespace="ns1",pod="pod1"} 4e+08
        kube_pod_init_container_resource_limits{container="pod1_initcon1",namespace="ns1",pod="pod1",resource="nvidia_com_gpu",unit="integer"} 1
        kube_pod_init_container_resource_requests_cpu_cores{container="pod1_initcon1",namespace="ns1",pod="pod1"} 0.2
        kube_pod_init_container_resource_requests_ephemeral_storage_bytes{container="pod1_initcon1",namespace="ns1",pod="pod1"} 3e+08
        kube_pod_init_container_resource_requests_memory_bytes{container="pod1_initcon1",namespace="ns1",pod="pod1"} 1e+08
        kube_pod_init_container_resource_requests_storage_bytes{container="pod1_initcon1",namespace="ns1",pod="pod1"} 4e+08
        kube_pod_init_container_resource_requests{container="pod1_initcon1",namespace="ns1",pod="pod1",resource="nvidia_com_gpu",unit="integer"} 1
		`,
			MetricNames: []string{
				"kube_pod_container_resource_requests",
				"kube_pod_container_resource_limits",
				"kube_pod_init_container_resource_limits",
				"kube_pod_init_container_resource_requests",
				"kube_pod_init_container_status_last_terminated_reason",
			},
		},
		{

			Obj: &v1.Pod{
				ObjectMeta: metav1.ObjectMeta{
					Name:      "pod2",
					Namespace: "ns2",
				},
				Spec: v1.PodSpec{
					Containers: []v1.Container{
						{
							Name: "pod2_con1",
							Resources: v1.ResourceRequirements{
								Requests: map[v1.ResourceName]resource.Quantity{
									v1.ResourceCPU:    resource.MustParse("400m"),
									v1.ResourceMemory: resource.MustParse("300M"),
								},
								Limits: map[v1.ResourceName]resource.Quantity{
									v1.ResourceCPU:    resource.MustParse("400m"),
									v1.ResourceMemory: resource.MustParse("300M"),
								},
							},
						},
						{
							Name: "pod2_con2",
							Resources: v1.ResourceRequirements{
								Requests: map[v1.ResourceName]resource.Quantity{
									v1.ResourceCPU:    resource.MustParse("500m"),
									v1.ResourceMemory: resource.MustParse("400M"),
								},
								Limits: map[v1.ResourceName]resource.Quantity{
									v1.ResourceCPU:    resource.MustParse("500m"),
									v1.ResourceMemory: resource.MustParse("400M"),
								},
							},
						},
						// A container without a resource specification. No metrics will be emitted for that.
						{
							Name: "pod2_con3",
						},
					},
					InitContainers: []v1.Container{
						{
							Name: "pod2_initcon1",
							Resources: v1.ResourceRequirements{
								Requests: map[v1.ResourceName]resource.Quantity{
									v1.ResourceCPU:    resource.MustParse("400m"),
									v1.ResourceMemory: resource.MustParse("300M"),
								},
								Limits: map[v1.ResourceName]resource.Quantity{
									v1.ResourceCPU:    resource.MustParse("400m"),
									v1.ResourceMemory: resource.MustParse("300M"),
								},
							},
						},
					},
				},
			},
			Want: `
		# HELP kube_pod_init_container_resource_limits_cpu_cores The number of CPU cores requested limit by an init container.
        # HELP kube_pod_init_container_resource_limits_memory_bytes Bytes of memory requested limit by an init container.
        # TYPE kube_pod_init_container_resource_limits_cpu_cores gauge
        # TYPE kube_pod_init_container_resource_limits_memory_bytes gauge
        kube_pod_init_container_resource_limits_cpu_cores{container="pod2_initcon1",namespace="ns2",pod="pod2"} 0.4
        kube_pod_init_container_resource_limits_memory_bytes{container="pod2_initcon1",namespace="ns2",pod="pod2"} 3e+08
		`,
			MetricNames: []string{
				"kube_pod_init_container_resource_limits_cpu_cores",
				"kube_pod_init_container_resource_limits_memory_bytes",
			},
		},
		{
			Obj: &v1.Pod{
				ObjectMeta: metav1.ObjectMeta{
					Name:      "pod1",
					Namespace: "ns1",
					Labels: map[string]string{
						"app": "example",
					},
				},
				Spec: v1.PodSpec{},
			},
			Want: `
				# HELP kube_pod_labels Kubernetes labels converted to Prometheus labels.
				# TYPE kube_pod_labels gauge
				kube_pod_labels{namespace="ns1",pod="pod1"} 1
		`,
			MetricNames: []string{
				"kube_pod_labels",
			},
		},
		{
			Obj: &v1.Pod{
				ObjectMeta: metav1.ObjectMeta{
					Name:      "pod1",
					Namespace: "ns1",
					Labels: map[string]string{
						"app": "example",
					},
				},
				Spec: v1.PodSpec{
					Volumes: []v1.Volume{
						{
							Name: "myvol",
							VolumeSource: v1.VolumeSource{
								PersistentVolumeClaim: &v1.PersistentVolumeClaimVolumeSource{
									ClaimName: "claim1",
									ReadOnly:  false,
								},
							},
						},
						{
							Name: "my-readonly-vol",
							VolumeSource: v1.VolumeSource{
								PersistentVolumeClaim: &v1.PersistentVolumeClaimVolumeSource{
									ClaimName: "claim2",
									ReadOnly:  true,
								},
							},
						},
						{
							Name: "not-pvc-vol",
							VolumeSource: v1.VolumeSource{
								EmptyDir: &v1.EmptyDirVolumeSource{
									Medium: "memory",
								},
							},
						},
					},
				},
			},
			Want: `
				# HELP kube_pod_spec_volumes_persistentvolumeclaims_info Information about persistentvolumeclaim volumes in a pod.
				# HELP kube_pod_spec_volumes_persistentvolumeclaims_readonly Describes whether a persistentvolumeclaim is mounted read only.
				# TYPE kube_pod_spec_volumes_persistentvolumeclaims_info gauge
				# TYPE kube_pod_spec_volumes_persistentvolumeclaims_readonly gauge
				kube_pod_spec_volumes_persistentvolumeclaims_info{namespace="ns1",persistentvolumeclaim="claim1",pod="pod1",volume="myvol"} 1
				kube_pod_spec_volumes_persistentvolumeclaims_info{namespace="ns1",persistentvolumeclaim="claim2",pod="pod1",volume="my-readonly-vol"} 1
				kube_pod_spec_volumes_persistentvolumeclaims_readonly{namespace="ns1",persistentvolumeclaim="claim1",pod="pod1",volume="myvol"} 0
				kube_pod_spec_volumes_persistentvolumeclaims_readonly{namespace="ns1",persistentvolumeclaim="claim2",pod="pod1",volume="my-readonly-vol"} 1

		`,
			MetricNames: []string{
				"kube_pod_spec_volumes_persistentvolumeclaims_info",
				"kube_pod_spec_volumes_persistentvolumeclaims_readonly",
			},
		},
		{
			Obj: &v1.Pod{
				ObjectMeta: metav1.ObjectMeta{
					Name:      "pod1",
					Namespace: "ns1",
					Labels: map[string]string{
						"app": "example",
					},
				},
				Spec: v1.PodSpec{
					RuntimeClassName: &runtimeclass,
				},
			},
			Want: `
				# HELP kube_pod_runtimeclass_name_info The runtimeclass associated with the pod.
				# TYPE kube_pod_runtimeclass_name_info gauge
				kube_pod_runtimeclass_name_info{namespace="ns1",pod="pod1",runtimeclass_name="foo"} 1
			`,
			MetricNames: []string{
				"kube_pod_runtimeclass_name_info",
			},
		},
	}

	for i, c := range cases {
<<<<<<< HEAD
		c.Func = generator.ComposeMetricGenFuncs(podMetricFamilies)
		c.Headers = generator.ExtractMetricFamilyHeaders(podMetricFamilies)
=======
		c.Func = generator.ComposeMetricGenFuncs(podMetricFamilies(nil))
		c.Headers = generator.ExtractMetricFamilyHeaders(podMetricFamilies(nil))
>>>>>>> 6ba0712d
		if err := c.run(); err != nil {
			t.Errorf("unexpected collecting result in %vth run:\n%s", i, err)
		}
	}
}

func BenchmarkPodStore(b *testing.B) {
	b.ReportAllocs()

<<<<<<< HEAD
	f := generator.ComposeMetricGenFuncs(podMetricFamilies)
=======
	f := generator.ComposeMetricGenFuncs(podMetricFamilies(nil))
>>>>>>> 6ba0712d

	pod := &v1.Pod{
		ObjectMeta: metav1.ObjectMeta{
			Name:      "pod1",
			Namespace: "ns1",
		},
		Status: v1.PodStatus{
			ContainerStatuses: []v1.ContainerStatus{
				{
					Name:         "container1",
					Image:        "k8s.gcr.io/hyperkube1",
					ImageID:      "docker://sha256:aaa",
					ContainerID:  "docker://ab123",
					Ready:        true,
					RestartCount: 0,
					State: v1.ContainerState{
						Running: &v1.ContainerStateRunning{},
					},
					LastTerminationState: v1.ContainerState{
						Terminated: &v1.ContainerStateTerminated{
							Reason: "OOMKilled",
						},
					},
				},
				{
					Name:         "container1",
					Image:        "k8s.gcr.io/hyperkube1",
					ImageID:      "docker://sha256:aaa",
					ContainerID:  "docker://ab123",
					Ready:        true,
					RestartCount: 0,
					State: v1.ContainerState{
						Running: &v1.ContainerStateRunning{},
					},
					LastTerminationState: v1.ContainerState{
						Terminated: &v1.ContainerStateTerminated{
							Reason: "OOMKilled",
						},
					},
				},
				{
					Name:         "container1",
					Image:        "k8s.gcr.io/hyperkube1",
					ImageID:      "docker://sha256:aaa",
					ContainerID:  "docker://ab123",
					Ready:        true,
					RestartCount: 0,
					State: v1.ContainerState{
						Running: &v1.ContainerStateRunning{},
					},
					LastTerminationState: v1.ContainerState{
						Terminated: &v1.ContainerStateTerminated{
							Reason: "OOMKilled",
						},
					},
				},
			},
		},
	}

	expectedFamilies := 50
	for n := 0; n < b.N; n++ {
		families := f(pod)
		if len(families) != expectedFamilies {
			b.Fatalf("expected %d but got %v", expectedFamilies, len(families))
		}
	}
}<|MERGE_RESOLUTION|>--- conflicted
+++ resolved
@@ -24,11 +24,7 @@
 	"k8s.io/apimachinery/pkg/api/resource"
 	metav1 "k8s.io/apimachinery/pkg/apis/meta/v1"
 
-<<<<<<< HEAD
-	generator "k8s.io/kube-state-metrics/pkg/metric_generator"
-=======
 	generator "k8s.io/kube-state-metrics/v2/pkg/metric_generator"
->>>>>>> 6ba0712d
 )
 
 func TestPodStore(t *testing.T) {
@@ -1463,13 +1459,8 @@
 	}
 
 	for i, c := range cases {
-<<<<<<< HEAD
-		c.Func = generator.ComposeMetricGenFuncs(podMetricFamilies)
-		c.Headers = generator.ExtractMetricFamilyHeaders(podMetricFamilies)
-=======
 		c.Func = generator.ComposeMetricGenFuncs(podMetricFamilies(nil))
 		c.Headers = generator.ExtractMetricFamilyHeaders(podMetricFamilies(nil))
->>>>>>> 6ba0712d
 		if err := c.run(); err != nil {
 			t.Errorf("unexpected collecting result in %vth run:\n%s", i, err)
 		}
@@ -1479,11 +1470,7 @@
 func BenchmarkPodStore(b *testing.B) {
 	b.ReportAllocs()
 
-<<<<<<< HEAD
-	f := generator.ComposeMetricGenFuncs(podMetricFamilies)
-=======
 	f := generator.ComposeMetricGenFuncs(podMetricFamilies(nil))
->>>>>>> 6ba0712d
 
 	pod := &v1.Pod{
 		ObjectMeta: metav1.ObjectMeta{
