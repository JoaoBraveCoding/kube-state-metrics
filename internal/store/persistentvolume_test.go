--- conflicted
+++ resolved
@@ -23,11 +23,7 @@
 	"k8s.io/apimachinery/pkg/api/resource"
 	metav1 "k8s.io/apimachinery/pkg/apis/meta/v1"
 
-<<<<<<< HEAD
-	generator "k8s.io/kube-state-metrics/pkg/metric_generator"
-=======
 	generator "k8s.io/kube-state-metrics/v2/pkg/metric_generator"
->>>>>>> 6ba0712d
 )
 
 func TestPersistentVolumeStore(t *testing.T) {
@@ -463,13 +459,8 @@
 		},
 	}
 	for i, c := range cases {
-<<<<<<< HEAD
-		c.Func = generator.ComposeMetricGenFuncs(persistentVolumeMetricFamilies)
-		c.Headers = generator.ExtractMetricFamilyHeaders(persistentVolumeMetricFamilies)
-=======
 		c.Func = generator.ComposeMetricGenFuncs(persistentVolumeMetricFamilies(nil))
 		c.Headers = generator.ExtractMetricFamilyHeaders(persistentVolumeMetricFamilies(nil))
->>>>>>> 6ba0712d
 		if err := c.run(); err != nil {
 			t.Errorf("unexpected collecting result in %vth run:\n%s", i, err)
 		}
