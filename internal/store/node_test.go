/*
Copyright 2016 The Kubernetes Authors All rights reserved.

Licensed under the Apache License, Version 2.0 (the "License");
you may not use this file except in compliance with the License.
You may obtain a copy of the License at

    http://www.apache.org/licenses/LICENSE-2.0

Unless required by applicable law or agreed to in writing, software
distributed under the License is distributed on an "AS IS" BASIS,
WITHOUT WARRANTIES OR CONDITIONS OF ANY KIND, either express or implied.
See the License for the specific language governing permissions and
limitations under the License.
*/

package store

import (
	"testing"
	"time"

	v1 "k8s.io/api/core/v1"
	"k8s.io/apimachinery/pkg/api/resource"
	metav1 "k8s.io/apimachinery/pkg/apis/meta/v1"

<<<<<<< HEAD
	generator "k8s.io/kube-state-metrics/pkg/metric_generator"
=======
	generator "k8s.io/kube-state-metrics/v2/pkg/metric_generator"
>>>>>>> 6ba0712d
)

func TestNodeStore(t *testing.T) {
	cases := []generateMetricsTestCase{
		// Verify populating base metric and that metric for unset fields are skipped.
		{
			Obj: &v1.Node{
				ObjectMeta: metav1.ObjectMeta{
					Name: "127.0.0.1",
				},
				Status: v1.NodeStatus{
					NodeInfo: v1.NodeSystemInfo{
						KernelVersion:           "kernel",
						KubeletVersion:          "kubelet",
						KubeProxyVersion:        "kubeproxy",
						OSImage:                 "osimage",
						ContainerRuntimeVersion: "rkt",
					},
					Addresses: []v1.NodeAddress{
						{Type: "InternalIP", Address: "1.2.3.4"},
					},
				},
				Spec: v1.NodeSpec{
					ProviderID: "provider://i-uniqueid",
					PodCIDR:    "172.24.10.0/24",
				},
			},
			Want: `
				# HELP kube_node_info Information about a cluster node.
				# HELP kube_node_labels Kubernetes labels converted to Prometheus labels.
				# HELP kube_node_spec_unschedulable Whether a node can schedule new pods.
				# TYPE kube_node_info gauge
				# TYPE kube_node_labels gauge
				# TYPE kube_node_spec_unschedulable gauge
				kube_node_info{container_runtime_version="rkt",kernel_version="kernel",kubelet_version="kubelet",kubeproxy_version="kubeproxy",node="127.0.0.1",os_image="osimage",pod_cidr="172.24.10.0/24",provider_id="provider://i-uniqueid",internal_ip="1.2.3.4"} 1
				kube_node_labels{node="127.0.0.1"} 1
				kube_node_spec_unschedulable{node="127.0.0.1"} 0
			`,
			MetricNames: []string{"kube_node_spec_unschedulable", "kube_node_labels", "kube_node_info"},
		},
		// Verify unset fields are skipped. Note that prometheus subsequently drops empty labels.
		{
			Obj: &v1.Node{
				ObjectMeta: metav1.ObjectMeta{},
				Status:     v1.NodeStatus{},
				Spec:       v1.NodeSpec{},
			},
			Want: `
				# HELP kube_node_info Information about a cluster node.
				# TYPE kube_node_info gauge
				kube_node_info{container_runtime_version="",kernel_version="",kubelet_version="",kubeproxy_version="",node="",os_image="",pod_cidr="",provider_id="",internal_ip=""} 1
			`,
			MetricNames: []string{"kube_node_info"},
		},
		// Verify resource metric.
		{
			Obj: &v1.Node{
				ObjectMeta: metav1.ObjectMeta{
					Name:              "127.0.0.1",
					CreationTimestamp: metav1.Time{Time: time.Unix(1500000000, 0)},
					Labels: map[string]string{
						"node-role.kubernetes.io/master": "",
					},
				},
				Spec: v1.NodeSpec{
					Unschedulable: true,
					ProviderID:    "provider://i-randomidentifier",
					PodCIDR:       "172.24.10.0/24",
				},
				Status: v1.NodeStatus{
					NodeInfo: v1.NodeSystemInfo{
						KernelVersion:           "kernel",
						KubeletVersion:          "kubelet",
						KubeProxyVersion:        "kubeproxy",
						OSImage:                 "osimage",
						ContainerRuntimeVersion: "rkt",
					},
					Addresses: []v1.NodeAddress{
						{Type: "InternalIP", Address: "1.2.3.4"},
					},
					Capacity: v1.ResourceList{
						v1.ResourceCPU:                    resource.MustParse("4.3"),
						v1.ResourceMemory:                 resource.MustParse("2G"),
						v1.ResourcePods:                   resource.MustParse("1000"),
						v1.ResourceStorage:                resource.MustParse("3G"),
						v1.ResourceEphemeralStorage:       resource.MustParse("4G"),
						v1.ResourceName("nvidia.com/gpu"): resource.MustParse("4"),
					},
					Allocatable: v1.ResourceList{
						v1.ResourceCPU:                    resource.MustParse("3"),
						v1.ResourceMemory:                 resource.MustParse("1G"),
						v1.ResourcePods:                   resource.MustParse("555"),
						v1.ResourceStorage:                resource.MustParse("2G"),
						v1.ResourceEphemeralStorage:       resource.MustParse("3G"),
						v1.ResourceName("nvidia.com/gpu"): resource.MustParse("1"),
					},
				},
			},
			Want: `
		# HELP kube_node_created Unix creation timestamp
		# HELP kube_node_info Information about a cluster node.
		# HELP kube_node_labels Kubernetes labels converted to Prometheus labels.
		# HELP kube_node_role The role of a cluster node.
		# HELP kube_node_spec_unschedulable Whether a node can schedule new pods.
		# HELP kube_node_status_allocatable The allocatable for different resources of a node that are available for scheduling.
		# HELP kube_node_status_capacity The capacity for different resources of a node.
		# TYPE kube_node_created gauge
		# TYPE kube_node_info gauge
		# TYPE kube_node_labels gauge
		# TYPE kube_node_role gauge
		# TYPE kube_node_spec_unschedulable gauge
		# TYPE kube_node_status_allocatable gauge
		# TYPE kube_node_status_capacity gauge
		kube_node_created{node="127.0.0.1"} 1.5e+09
        kube_node_info{container_runtime_version="rkt",kernel_version="kernel",kubelet_version="kubelet",kubeproxy_version="kubeproxy",node="127.0.0.1",os_image="osimage",pod_cidr="172.24.10.0/24",provider_id="provider://i-randomidentifier",internal_ip="1.2.3.4"} 1
		kube_node_labels{node="127.0.0.1"} 1
		kube_node_role{node="127.0.0.1",role="master"} 1
        kube_node_spec_unschedulable{node="127.0.0.1"} 1
        kube_node_status_allocatable{node="127.0.0.1",resource="cpu",unit="core"} 3
        kube_node_status_allocatable{node="127.0.0.1",resource="ephemeral_storage",unit="byte"} 3e+09
        kube_node_status_allocatable{node="127.0.0.1",resource="memory",unit="byte"} 1e+09
        kube_node_status_allocatable{node="127.0.0.1",resource="nvidia_com_gpu",unit="integer"} 1
        kube_node_status_allocatable{node="127.0.0.1",resource="pods",unit="integer"} 555
        kube_node_status_allocatable{node="127.0.0.1",resource="storage",unit="byte"} 2e+09
        kube_node_status_capacity{node="127.0.0.1",resource="cpu",unit="core"} 4.3
        kube_node_status_capacity{node="127.0.0.1",resource="ephemeral_storage",unit="byte"} 4e+09
        kube_node_status_capacity{node="127.0.0.1",resource="memory",unit="byte"} 2e+09
        kube_node_status_capacity{node="127.0.0.1",resource="nvidia_com_gpu",unit="integer"} 4
        kube_node_status_capacity{node="127.0.0.1",resource="pods",unit="integer"} 1000
        kube_node_status_capacity{node="127.0.0.1",resource="storage",unit="byte"} 3e+09
			`,
			MetricNames: []string{
				"kube_node_status_capacity",
				"kube_node_status_allocatable",
				"kube_node_spec_unschedulable",
				"kube_node_labels",
				"kube_node_role",
				"kube_node_info",
				"kube_node_created",
			},
		},
		// Verify StatusCondition
		{
			Obj: &v1.Node{
				ObjectMeta: metav1.ObjectMeta{
					Name: "127.0.0.1",
				},
				Status: v1.NodeStatus{
					Conditions: []v1.NodeCondition{
						{Type: v1.NodeNetworkUnavailable, Status: v1.ConditionTrue},
						{Type: v1.NodeReady, Status: v1.ConditionTrue},
						{Type: v1.NodeConditionType("CustomizedType"), Status: v1.ConditionTrue},
					},
				},
			},
			Want: `
		# HELP kube_node_status_condition The condition of a cluster node.
		# TYPE kube_node_status_condition gauge
        kube_node_status_condition{condition="CustomizedType",node="127.0.0.1",status="false"} 0
        kube_node_status_condition{condition="CustomizedType",node="127.0.0.1",status="true"} 1
        kube_node_status_condition{condition="CustomizedType",node="127.0.0.1",status="unknown"} 0
        kube_node_status_condition{condition="NetworkUnavailable",node="127.0.0.1",status="false"} 0
        kube_node_status_condition{condition="NetworkUnavailable",node="127.0.0.1",status="true"} 1
        kube_node_status_condition{condition="NetworkUnavailable",node="127.0.0.1",status="unknown"} 0
        kube_node_status_condition{condition="Ready",node="127.0.0.1",status="false"} 0
        kube_node_status_condition{condition="Ready",node="127.0.0.1",status="true"} 1
        kube_node_status_condition{condition="Ready",node="127.0.0.1",status="unknown"} 0
`,
			MetricNames: []string{"kube_node_status_condition"},
		},
		{
			Obj: &v1.Node{
				ObjectMeta: metav1.ObjectMeta{
					Name: "127.0.0.2",
				},
				Status: v1.NodeStatus{
					Conditions: []v1.NodeCondition{
						{Type: v1.NodeNetworkUnavailable, Status: v1.ConditionUnknown},
						{Type: v1.NodeReady, Status: v1.ConditionUnknown},
						{Type: v1.NodeConditionType("CustomizedType"), Status: v1.ConditionUnknown},
					},
				},
			},
			Want: `
		# HELP kube_node_status_condition The condition of a cluster node.
		# TYPE kube_node_status_condition gauge
        kube_node_status_condition{condition="CustomizedType",node="127.0.0.2",status="false"} 0
        kube_node_status_condition{condition="CustomizedType",node="127.0.0.2",status="true"} 0
        kube_node_status_condition{condition="CustomizedType",node="127.0.0.2",status="unknown"} 1
        kube_node_status_condition{condition="NetworkUnavailable",node="127.0.0.2",status="false"} 0
        kube_node_status_condition{condition="NetworkUnavailable",node="127.0.0.2",status="true"} 0
        kube_node_status_condition{condition="NetworkUnavailable",node="127.0.0.2",status="unknown"} 1
        kube_node_status_condition{condition="Ready",node="127.0.0.2",status="false"} 0
        kube_node_status_condition{condition="Ready",node="127.0.0.2",status="true"} 0
        kube_node_status_condition{condition="Ready",node="127.0.0.2",status="unknown"} 1
`,
			MetricNames: []string{"kube_node_status_condition"},
		},
		{
			Obj: &v1.Node{
				ObjectMeta: metav1.ObjectMeta{
					Name: "127.0.0.3",
				},
				Status: v1.NodeStatus{
					Conditions: []v1.NodeCondition{
						{Type: v1.NodeNetworkUnavailable, Status: v1.ConditionFalse},
						{Type: v1.NodeReady, Status: v1.ConditionFalse},
						{Type: v1.NodeConditionType("CustomizedType"), Status: v1.ConditionFalse},
					},
				},
			},
			Want: `
		# HELP kube_node_status_condition The condition of a cluster node.
		# TYPE kube_node_status_condition gauge
        kube_node_status_condition{condition="CustomizedType",node="127.0.0.3",status="false"} 1
        kube_node_status_condition{condition="CustomizedType",node="127.0.0.3",status="true"} 0
        kube_node_status_condition{condition="CustomizedType",node="127.0.0.3",status="unknown"} 0
        kube_node_status_condition{condition="NetworkUnavailable",node="127.0.0.3",status="false"} 1
        kube_node_status_condition{condition="NetworkUnavailable",node="127.0.0.3",status="true"} 0
        kube_node_status_condition{condition="NetworkUnavailable",node="127.0.0.3",status="unknown"} 0
        kube_node_status_condition{condition="Ready",node="127.0.0.3",status="false"} 1
        kube_node_status_condition{condition="Ready",node="127.0.0.3",status="true"} 0
        kube_node_status_condition{condition="Ready",node="127.0.0.3",status="unknown"} 0
			`,
			MetricNames: []string{"kube_node_status_condition"},
		},
		// Verify SpecTaints
		{
			Obj: &v1.Node{
				ObjectMeta: metav1.ObjectMeta{
					Name: "127.0.0.1",
				},
				Spec: v1.NodeSpec{
					Taints: []v1.Taint{
						{Key: "node.kubernetes.io/memory-pressure", Value: "true", Effect: v1.TaintEffectPreferNoSchedule},
						{Key: "Accelerated", Value: "gpu", Effect: v1.TaintEffectPreferNoSchedule},
						{Key: "Dedicated", Effect: v1.TaintEffectPreferNoSchedule},
					},
				},
			},
			Want: `
				# HELP kube_node_spec_taint The taint of a cluster node.
				# TYPE kube_node_spec_taint gauge
				kube_node_spec_taint{effect="PreferNoSchedule",key="Dedicated",node="127.0.0.1",value=""} 1
				kube_node_spec_taint{effect="PreferNoSchedule",key="Accelerated",node="127.0.0.1",value="gpu"} 1
				kube_node_spec_taint{effect="PreferNoSchedule",key="node.kubernetes.io/memory-pressure",node="127.0.0.1",value="true"} 1
			`,
			MetricNames: []string{"kube_node_spec_taint"},
		},
	}
	for i, c := range cases {
<<<<<<< HEAD
		c.Func = generator.ComposeMetricGenFuncs(nodeMetricFamilies)
		c.Headers = generator.ExtractMetricFamilyHeaders(nodeMetricFamilies)
=======
		c.Func = generator.ComposeMetricGenFuncs(nodeMetricFamilies(nil))
		c.Headers = generator.ExtractMetricFamilyHeaders(nodeMetricFamilies(nil))
>>>>>>> 6ba0712d
		if err := c.run(); err != nil {
			t.Errorf("unexpected collecting result in %vth run:\n%s", i, err)
		}
	}
}<|MERGE_RESOLUTION|>--- conflicted
+++ resolved
@@ -24,11 +24,7 @@
 	"k8s.io/apimachinery/pkg/api/resource"
 	metav1 "k8s.io/apimachinery/pkg/apis/meta/v1"
 
-<<<<<<< HEAD
-	generator "k8s.io/kube-state-metrics/pkg/metric_generator"
-=======
 	generator "k8s.io/kube-state-metrics/v2/pkg/metric_generator"
->>>>>>> 6ba0712d
 )
 
 func TestNodeStore(t *testing.T) {
@@ -280,13 +276,8 @@
 		},
 	}
 	for i, c := range cases {
-<<<<<<< HEAD
-		c.Func = generator.ComposeMetricGenFuncs(nodeMetricFamilies)
-		c.Headers = generator.ExtractMetricFamilyHeaders(nodeMetricFamilies)
-=======
 		c.Func = generator.ComposeMetricGenFuncs(nodeMetricFamilies(nil))
 		c.Headers = generator.ExtractMetricFamilyHeaders(nodeMetricFamilies(nil))
->>>>>>> 6ba0712d
 		if err := c.run(); err != nil {
 			t.Errorf("unexpected collecting result in %vth run:\n%s", i, err)
 		}
