/*
Copyright 2019 The Kubernetes Authors All rights reserved.

Licensed under the Apache License, Version 2.0 (the "License");
you may not use this file except in compliance with the License.
You may obtain a copy of the License at

    http://www.apache.org/licenses/LICENSE-2.0

Unless required by applicable law or agreed to in writing, software
distributed under the License is distributed on an "AS IS" BASIS,
WITHOUT WARRANTIES OR CONDITIONS OF ANY KIND, either express or implied.
See the License for the specific language governing permissions and
limitations under the License.
*/

package store

import (
	"context"
<<<<<<< HEAD
=======

>>>>>>> 6ba0712d
	storagev1 "k8s.io/api/storage/v1"
	metav1 "k8s.io/apimachinery/pkg/apis/meta/v1"
	"k8s.io/apimachinery/pkg/runtime"
	"k8s.io/apimachinery/pkg/watch"
	clientset "k8s.io/client-go/kubernetes"
	"k8s.io/client-go/tools/cache"

<<<<<<< HEAD
	"k8s.io/kube-state-metrics/pkg/metric"
	generator "k8s.io/kube-state-metrics/pkg/metric_generator"
=======
	"k8s.io/kube-state-metrics/v2/pkg/metric"
	generator "k8s.io/kube-state-metrics/v2/pkg/metric_generator"
>>>>>>> 6ba0712d
)

var (
	descVolumeAttachmentLabelsName          = "kube_volumeattachment_labels"
	descVolumeAttachmentLabelsHelp          = "Kubernetes labels converted to Prometheus labels."
	descVolumeAttachmentLabelsDefaultLabels = []string{"volumeattachment"}

	volumeAttachmentMetricFamilies = []generator.FamilyGenerator{
<<<<<<< HEAD
		{
			Name: descVolumeAttachmentLabelsName,
			Type: metric.Gauge,
			Help: descVolumeAttachmentLabelsHelp,
			GenerateFunc: wrapVolumeAttachmentFunc(func(va *storagev1.VolumeAttachment) *metric.Family {
=======
		*generator.NewFamilyGenerator(
			descVolumeAttachmentLabelsName,
			descVolumeAttachmentLabelsHelp,
			metric.Gauge,
			"",
			wrapVolumeAttachmentFunc(func(va *storagev1.VolumeAttachment) *metric.Family {
>>>>>>> 6ba0712d
				labelKeys, labelValues := kubeLabelsToPrometheusLabels(va.Labels)
				return &metric.Family{
					Metrics: []*metric.Metric{
						{
							LabelKeys:   labelKeys,
							LabelValues: labelValues,
							Value:       1,
						},
					},
				}
			}),
		),
		*generator.NewFamilyGenerator(
			"kube_volumeattachment_info",
			"Information about volumeattachment.",
			metric.Gauge,
			"",
			wrapVolumeAttachmentFunc(func(va *storagev1.VolumeAttachment) *metric.Family {
				return &metric.Family{
					Metrics: []*metric.Metric{
						{
							LabelKeys:   []string{"attacher", "node"},
							LabelValues: []string{va.Spec.Attacher, va.Spec.NodeName},
							Value:       1,
						},
					},
				}
			}),
		),
		*generator.NewFamilyGenerator(
			"kube_volumeattachment_created",
			"Unix creation timestamp",
			metric.Gauge,
			"",
			wrapVolumeAttachmentFunc(func(va *storagev1.VolumeAttachment) *metric.Family {
				if !va.CreationTimestamp.IsZero() {
					m := metric.Metric{
						LabelKeys:   nil,
						LabelValues: nil,
						Value:       float64(va.CreationTimestamp.Unix()),
					}
					return &metric.Family{Metrics: []*metric.Metric{&m}}
				}
				return &metric.Family{Metrics: []*metric.Metric{}}
			}),
		),
		*generator.NewFamilyGenerator(
			"kube_volumeattachment_spec_source_persistentvolume",
			"PersistentVolume source reference.",
			metric.Gauge,
			"",
			wrapVolumeAttachmentFunc(func(va *storagev1.VolumeAttachment) *metric.Family {
				if va.Spec.Source.PersistentVolumeName != nil {
					return &metric.Family{
						Metrics: []*metric.Metric{
							{
								LabelKeys:   []string{"volumename"},
								LabelValues: []string{*va.Spec.Source.PersistentVolumeName},
								Value:       1,
							},
						},
					}
				}
				return &metric.Family{}
			}),
		),
		*generator.NewFamilyGenerator(
			"kube_volumeattachment_status_attached",
			"Information about volumeattachment.",
			metric.Gauge,
			"",
			wrapVolumeAttachmentFunc(func(va *storagev1.VolumeAttachment) *metric.Family {
				return &metric.Family{
					Metrics: []*metric.Metric{
						{
							LabelKeys:   nil,
							LabelValues: nil,
							Value:       boolFloat64(va.Status.Attached),
						},
					},
				}
			}),
		),
		*generator.NewFamilyGenerator(
			"kube_volumeattachment_status_attachment_metadata",
			"volumeattachment metadata.",
			metric.Gauge,
			"",
			wrapVolumeAttachmentFunc(func(va *storagev1.VolumeAttachment) *metric.Family {
				labelKeys, labelValues := mapToPrometheusLabels(va.Status.AttachmentMetadata, "metadata")
				return &metric.Family{
					Metrics: []*metric.Metric{
						{
							LabelKeys:   labelKeys,
							LabelValues: labelValues,
							Value:       1,
						},
					},
				}
			}),
		),
	}
)

func wrapVolumeAttachmentFunc(f func(*storagev1.VolumeAttachment) *metric.Family) func(interface{}) *metric.Family {
	return func(obj interface{}) *metric.Family {
		va := obj.(*storagev1.VolumeAttachment)

		metricFamily := f(va)

		for _, m := range metricFamily.Metrics {
			m.LabelKeys = append(descVolumeAttachmentLabelsDefaultLabels, m.LabelKeys...)
			m.LabelValues = append([]string{va.Name}, m.LabelValues...)
		}

		return metricFamily
	}
}

func createVolumeAttachmentListWatch(kubeClient clientset.Interface, _ string) cache.ListerWatcher {
	return &cache.ListWatch{
		ListFunc: func(opts metav1.ListOptions) (runtime.Object, error) {
			return kubeClient.StorageV1().VolumeAttachments().List(context.TODO(), opts)
		},
		WatchFunc: func(opts metav1.ListOptions) (watch.Interface, error) {
			return kubeClient.StorageV1().VolumeAttachments().Watch(context.TODO(), opts)
		},
	}
}<|MERGE_RESOLUTION|>--- conflicted
+++ resolved
@@ -18,10 +18,7 @@
 
 import (
 	"context"
-<<<<<<< HEAD
-=======
 
->>>>>>> 6ba0712d
 	storagev1 "k8s.io/api/storage/v1"
 	metav1 "k8s.io/apimachinery/pkg/apis/meta/v1"
 	"k8s.io/apimachinery/pkg/runtime"
@@ -29,13 +26,8 @@
 	clientset "k8s.io/client-go/kubernetes"
 	"k8s.io/client-go/tools/cache"
 
-<<<<<<< HEAD
-	"k8s.io/kube-state-metrics/pkg/metric"
-	generator "k8s.io/kube-state-metrics/pkg/metric_generator"
-=======
 	"k8s.io/kube-state-metrics/v2/pkg/metric"
 	generator "k8s.io/kube-state-metrics/v2/pkg/metric_generator"
->>>>>>> 6ba0712d
 )
 
 var (
@@ -44,20 +36,12 @@
 	descVolumeAttachmentLabelsDefaultLabels = []string{"volumeattachment"}
 
 	volumeAttachmentMetricFamilies = []generator.FamilyGenerator{
-<<<<<<< HEAD
-		{
-			Name: descVolumeAttachmentLabelsName,
-			Type: metric.Gauge,
-			Help: descVolumeAttachmentLabelsHelp,
-			GenerateFunc: wrapVolumeAttachmentFunc(func(va *storagev1.VolumeAttachment) *metric.Family {
-=======
 		*generator.NewFamilyGenerator(
 			descVolumeAttachmentLabelsName,
 			descVolumeAttachmentLabelsHelp,
 			metric.Gauge,
 			"",
 			wrapVolumeAttachmentFunc(func(va *storagev1.VolumeAttachment) *metric.Family {
->>>>>>> 6ba0712d
 				labelKeys, labelValues := kubeLabelsToPrometheusLabels(va.Labels)
 				return &metric.Family{
 					Metrics: []*metric.Metric{
