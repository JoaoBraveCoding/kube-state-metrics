--- conflicted
+++ resolved
@@ -22,11 +22,7 @@
 	networkingv1 "k8s.io/api/networking/v1"
 	metav1 "k8s.io/apimachinery/pkg/apis/meta/v1"
 
-<<<<<<< HEAD
-	generator "k8s.io/kube-state-metrics/pkg/metric_generator"
-=======
 	generator "k8s.io/kube-state-metrics/v2/pkg/metric_generator"
->>>>>>> 6ba0712d
 )
 
 func TestNetworkPolicyStore(t *testing.T) {
@@ -72,11 +68,7 @@
 		},
 	}
 	for i, c := range cases {
-<<<<<<< HEAD
-		c.Func = generator.ComposeMetricGenFuncs(networkpolicyMetricFamilies)
-=======
 		c.Func = generator.ComposeMetricGenFuncs(networkPolicyMetricFamilies(nil))
->>>>>>> 6ba0712d
 		if err := c.run(); err != nil {
 			t.Errorf("unexpected collecting result in %dth run:\n%s", i, err)
 		}
