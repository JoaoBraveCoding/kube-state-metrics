--- conflicted
+++ resolved
@@ -139,13 +139,8 @@
 					},
 				},
 			},
-<<<<<<< HEAD
-			Want: `
-       kube_deployment_labels{deployment="depl2",label_app="example2",namespace="ns2"} 1
-=======
 			Want: metadata + `
        	kube_deployment_labels{deployment="depl2",label_app="example2",namespace="ns2"} 1
->>>>>>> a941abbc
         kube_deployment_metadata_generation{deployment="depl2",namespace="ns2"} 14
         kube_deployment_spec_paused{deployment="depl2",namespace="ns2"} 1
         kube_deployment_spec_replicas{deployment="depl2",namespace="ns2"} 5
