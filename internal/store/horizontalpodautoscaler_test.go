--- conflicted
+++ resolved
@@ -35,10 +35,7 @@
 	// Fixed metadata on type and help text. We prepend this to every expected
 	// output so we only have to modify a single place when doing adjustments.
 	const metadata = `
-<<<<<<< HEAD
-=======
 		# HELP kube_horizontalpodautoscaler_info Information about this autoscaler.
->>>>>>> b761b538
 		# HELP kube_horizontalpodautoscaler_annotations Kubernetes annotations converted to Prometheus labels.
 		# HELP kube_horizontalpodautoscaler_labels Kubernetes labels converted to Prometheus labels.
 		# HELP kube_horizontalpodautoscaler_metadata_generation The generation observed by the HorizontalPodAutoscaler controller.
@@ -48,10 +45,7 @@
 		# HELP kube_horizontalpodautoscaler_status_condition The condition of this autoscaler.
 		# HELP kube_horizontalpodautoscaler_status_current_replicas Current number of replicas of pods managed by this autoscaler.
 		# HELP kube_horizontalpodautoscaler_status_desired_replicas Desired number of replicas of pods managed by this autoscaler.
-<<<<<<< HEAD
-=======
 		# TYPE kube_horizontalpodautoscaler_info gauge
->>>>>>> b761b538
 		# TYPE kube_horizontalpodautoscaler_annotations gauge
 		# TYPE kube_horizontalpodautoscaler_labels gauge
 		# TYPE kube_horizontalpodautoscaler_metadata_generation gauge
@@ -191,10 +185,7 @@
 				},
 			},
 			Want: metadata + `
-<<<<<<< HEAD
-=======
 				kube_horizontalpodautoscaler_info{horizontalpodautoscaler="hpa1",namespace="ns1",scaletargetref_api_version="apps/v1",scaletargetref_kind="Deployment",scaletargetref_name="deployment1"} 1
->>>>>>> b761b538
 				kube_horizontalpodautoscaler_annotations{horizontalpodautoscaler="hpa1",namespace="ns1"} 1
 				kube_horizontalpodautoscaler_labels{horizontalpodautoscaler="hpa1",namespace="ns1"} 1
 				kube_horizontalpodautoscaler_metadata_generation{horizontalpodautoscaler="hpa1",namespace="ns1"} 2
@@ -353,10 +344,7 @@
 				},
 			},
 			Want: metadata + `
-<<<<<<< HEAD
-=======
 				kube_horizontalpodautoscaler_info{horizontalpodautoscaler="hpa2",namespace="ns1",scaletargetref_kind="Deployment",scaletargetref_name="deployment1"} 1
->>>>>>> b761b538
 				kube_horizontalpodautoscaler_annotations{annotation_app_k8s_io_owner="@foo",horizontalpodautoscaler="hpa2",namespace="ns1"} 1
 				kube_horizontalpodautoscaler_labels{horizontalpodautoscaler="hpa2",namespace="ns1"} 1
 				kube_horizontalpodautoscaler_metadata_generation{horizontalpodautoscaler="hpa2",namespace="ns1"} 2
