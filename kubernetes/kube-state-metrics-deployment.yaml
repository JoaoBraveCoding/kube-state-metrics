apiVersion: apps/v1
kind: Deployment
metadata:
  labels:
    k8s-app: kube-state-metrics
  name: kube-state-metrics
  namespace: kube-system
spec:
  selector:
    matchLabels:
      k8s-app: kube-state-metrics
  replicas: 1
  template:
    metadata:
      labels:
        k8s-app: kube-state-metrics
    spec:
      serviceAccountName: kube-state-metrics
      containers:
      - name: kube-state-metrics
<<<<<<< HEAD
        image: quay.io/coreos/kube-state-metrics:v1.6.0
=======
        image: quay.io/coreos/kube-state-metrics:v1.7.0
>>>>>>> 66ac3070
        ports:
        - name: http-metrics
          containerPort: 8080
        - name: telemetry
          containerPort: 8081
        readinessProbe:
          httpGet:
            path: /healthz
            port: 8080
          initialDelaySeconds: 5
          timeoutSeconds: 5<|MERGE_RESOLUTION|>--- conflicted
+++ resolved
@@ -18,11 +18,7 @@
       serviceAccountName: kube-state-metrics
       containers:
       - name: kube-state-metrics
-<<<<<<< HEAD
-        image: quay.io/coreos/kube-state-metrics:v1.6.0
-=======
         image: quay.io/coreos/kube-state-metrics:v1.7.0
->>>>>>> 66ac3070
         ports:
         - name: http-metrics
           containerPort: 8080
