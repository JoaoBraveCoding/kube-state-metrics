--- conflicted
+++ resolved
@@ -69,17 +69,11 @@
 | kube-state-metrics | **Kubernetes 1.18** |  **Kubernetes 1.19** |  **Kubernetes 1.20** |  **Kubernetes 1.21** | **Kubernetes 1.22**  |
 |--------------------|---------------------|----------------------|----------------------|----------------------|----------------------|
 | **v1.9.8**         |         -           |          -           |          -           |          -           |          -           |
-<<<<<<< HEAD
-| **v2.0.0**         |         -/✓         |          -/✓         |          ✓           |          ✓           |          -/✓         |
-| **v2.1.1**         |         -/✓         |          -/✓         |          ✓           |          ✓           |          ✓           |
-| **master**         |         -/✓         |          -/✓         |          ✓           |          ✓           |          ✓           |
-=======
 | **v2.0.0**         |         -/✓         |          ✓           |          ✓           |          -/✓         |          -/✓         |
 | **v2.1.1**         |         -/✓         |          ✓           |          ✓           |          ✓           |          -/✓         |
 | **v2.2.0**         |         -/✓         |          ✓           |          ✓           |          ✓           |          ✓           |
 | **master**         |         -/✓         |          ✓           |          ✓           |          ✓           |          ✓           |
 
->>>>>>> 008bdb1d
 - `✓` Fully supported version range.
 - `-` The Kubernetes cluster has features the client-go library can't use (additional API objects, deprecated APIs, etc).
 
@@ -94,11 +88,7 @@
 #### Container Image
 
 The latest container image can be found at:
-<<<<<<< HEAD
-* `k8s.gcr.io/kube-state-metrics/kube-state-metrics:v2.1.1` (arch: `amd64`, `arm`, `arm64`, `ppc64le` and `s390x`)
-=======
 * `k8s.gcr.io/kube-state-metrics/kube-state-metrics:v2.2.0` (arch: `amd64`, `arm`, `arm64`, `ppc64le` and `s390x`)
->>>>>>> 008bdb1d
 
 ### Metrics Documentation
 
