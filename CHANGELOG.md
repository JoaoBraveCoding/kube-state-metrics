<<<<<<< HEAD
## MASTER

* [FEATURE] Add ebs_volume_id and gce_persistent_disk_name to kube_persistentvolume_info metric. #1146
=======
## v1.9.7 / 2020-05-24

* [BUGFIX] internal/store/mutatingwebhookconfiguration.go: Switch to v1 #1144

## v1.9.6 / 2020-05-06

* [BUGFIX] Fix VolumeAttachment API version mismatch: expected v1 but watching v1beta1 #1136
>>>>>>> b3fa5852

## v1.9.5 / 2020-02-20

* [BUGFIX] Switch to using only v1 client of validatingwebhookconfiguration #1052

## v1.9.4 / 2020-02-03

* [BUGFIX] Fix VolumeAttachment api version to be used (was v1beta1, should have been v1). #1043
* [BUGFIX] Fix MutatingWebhookConfiguration api version to be used (was v1beta1, should have been v1). #1043
* [BUGFIX] Fix ValidatingWebhookConfiguration api version to be used (was v1beta1, should have been v1). #1043
* [BUGFIX] Use the correct for NetworkPolicy reflector. #1042

## v1.9.3 / 2020-01-22

* [CHANGE] Remove experimental hpa metrics kube_hpa_status_current_metrics_average_utilization and kube_hpa_status_current_metrics_average_value #1030

## v1.9.2 / 2020-01-13

* [BUGFIX] Fix segfault with External metrics #1023

## v1.9.1 / 2020-01-10

* [BUGFIX] Fix segfault in hpa metrics #1019
* [BUGFIX] Fix nil panics when parsing hpa memory current metrics #1014

## v1.9.0 / 2019-12-20

After a testing period of 7 days, there were no additional bugs found or features introduced.

## v1.9.0-rc.1 / 2019-12-12

* [BUGFIX] Move resource version from metric label to metric number value #997

## v1.9.0-rc.0 / 2019-12-04

* [CHANGE] Add tools as go modules #927
* [FEATURE] Add `kube_hpa_spec_target_metric` metric. #966
* [FEATURE] Add hpa stats for current utilization and average value. #961
* [FEATURE] Add `kube_namespace_status_condition` metric. #949
* [FEATURE] Add `kube_persistentvolumeclaim_status_condition` and `kube_persistentvolumeclaim_status_phase` metrics #952
* [FEATURE] Add `kube_networkpolicy_*` metrics #893
* [FEATURE] Add `kube_volumeattachment_*` metrics #946
* [FEATURE] add `kube_mutatingwebhookconfiguration_*`, `kube_validatingwebhookconfiguration_*` metrics #914
* [ENHANCEMENT] Add `pod_cidr` label to the `kube_node_info` metric. #963
* [ENHANCEMENT] Generate all manifests from jsonnet #908
* [ENHANCEMENT] Add kube-state-metrics alerting rules. #962
* [ENHANCEMENT] Add "Evicted" to the set of container terminated reasons. #968
* [BUGFIX] Add check for ReclaimPolicy, VolumeBindingMode storageclass metrics. #929
* [BUGFIX] Use single MultiListerWatcher for single store to fix missing metrics when watching multiple namespaces. #969
* [BUGFIX] Fix nil panics parsing HPA CPU current metrics. #993

## v1.8.0 / 2019-10-01

After a testing period of 7 days, there were no additional bugs found or features introduced.

## v1.8.0-rc.1 / 2019-09-24

* [CHANGE] Pin go version to go mod artifact file #882
* [BUGFIX] Correct mapping of hpa condition status labels  #890

## v1.8.0-rc.0 / 2019-09-10

* [FEATURE] Introduce sharding (and experimental auto-sharding) #613
* [FEATURE] Add `kube_pod_status_unschedulable metric` #835
* [CHANGE] Makefile: Remove tmpdir after container build #867
* [ENHANCEMENT] Add metrics about kube-state-metric's interaction with the Kubernetes API. #866
* [FEATURE] Add `kube_node_role metric` #877
* [ENHANCEMENT] Add support for Darwin OS in e2e test #879

## v1.7.2 / 2019-08-05

* [CHANGE] Revert "add `kube_*_annotations metrics` for all objects" #859
* [CHANGE] Remove `kube_namespace_annotations` metric #859

## v1.7.1 / 2019-07-18

* [BUGFIX] Fix crash due to missing ingress http block. #831
* [BUGFIX] Add nil guard checks when querying VPA objects. #832

## v1.7.0 / 2019-07-17

After a testing period of 7 days, there were no additional bugs found or features introduced.

## v1.7.0-rc.1 / 2019-07-10

* [BUGFIX] Use the appsv1 apigroup when building the reflector for replicasets. #816

## v1.7.0-rc.0 / 2019-07-10

* [CHANGE] Use appsv1 apigroup for ReplicaSet. #804
* [CHANGE] Use distroless/static as base image to further reduce image size. #748
* [CHANGE] Return standardized text for health endpoint. #767
* [ENHANCEMENT] Add DeadlineExceeded pod termination reason. #740
* [ENHANCEMENT] Add CreateContainerError and InvalidImageName waiting reasons. #763
* [FEATURE] Add Pod init container metrics. #762
* [FEATURE] Add Metrics About StorageClass. #777
* [FEATURE] Allow black/white- listing of metrics by regex. #773
* [FEATURE] Add metrics for VerticalPodAutoscaler objects (experimental and disabled by default). #791
* [FEATURE] Add (experimental) `kube_*_annotations` metrics. #770

## v1.6.0 / 2019-05-06

After a testing period of 10 days (release candidate 2), there were no
additional bugs found, thus releasing the stable version v1.6.0.

* [FEATURE] Add `kube_replicaset_labels` to replicaset collector (#638).
* [FEATURE] Add ingresses collector (#640).
* [FEATURE] Add certificate signing request collector (#650).
* [FEATURE] Add `kube_persistentvolumeclaim_access_mode` metric (#673).
* [FEATURE] Add `kube_persistentvolume_capacity` metric (#674).
* [FEATURE] Add `kube_job_owner` metric (#681).
* [ENHANCEMENT] Add `priority_class` label to `kube_pod_info` metric (#713).
* [BUGFIX] Bump addon-resizer patch version reducing resource consumption (#724).
* [BUGFIX] Use k8s.io/api/apps/v1 for DaemonSet, Deployment and StatefulSet reflector (#720).

## v1.5.0 / 2019-01-10

After a testing period of 30 days, there were no additional bugs found or features introduced. Due to no bugs being reported over an in total 41 days period, we feel no more pre-releases are necessary for a stable release.

This release's focus was a large architectural change in order to improve performance and resource usage of kube-state-metrics drastically. Special thanks to @mxinden for his hard work on this! See the changelog of the pre-releases for more detailed information and related pull requests.

An additional change has been requested to be listed in the release notes:

* [CHANGE] Due to removal of the surrounding mechanism the `ksm_resources_per_scrape` and `ksm_scrape_error_total` metrics no longer exists.

## v1.5.0-beta.0 / 2018-12-11

After a testing period of 11 days, there were no additional bugs found or features introduced.

## v1.5.0-alpha.0 / 2018-11-30

* [CHANGE] Disable gzip compression of kube-state-metrics responses by default. Can be re-enabled via `--enable-gzip-encoding`. See #563 for more details.
* [FEATURE] Add `kube_replicaset_owner` metric (#520).
* [FEATURE] Add `kube_pod_container_status_last_terminated_reason` metric (#535).
* [FEATURE] Add `stateful_set_status.{current,update}_revision` metric (#545).
* [FEATURE] Add pod disruption budget collector (#551).
* [FEATURE] Make kube-state-metrics usable as a library (#575).
* [FEATURE] Add `kube_service_spec_external_ip` metric and add `external_name` and `load_balancer_ip` label to `kube_service_info` metric (#571).
* [ENHANCEMENT] Add uid info in `kube_pod_info` metric (#508).
* [ENHANCEMENT] Update addon-resizer to 1.8.3 and increase resource limits (#552).
* [ENHANCEMENT] Improve metric caching and rendering performance (#498).
* [ENHANCEMENT] Adding CreateContainerConfigError as possible reason for container not starting (#578).

## v1.4.0 / 2018-08-22

After a testing period of 16 days, there were no additional bugs found or features introduced.

## v1.4.0-rc.0 / 2018-08-06

* [CHANGE] `kube_job_status_start_time` and `kube_job_status_completion_time` metric types changed from counter to gauge.
* [CHANGE] `job` label to `job_name` as this collides with the Prometheus `job` label.
* [FEATURE] Allow white- and black-listing metrics to be exposed.
* [FEATURE] Add `kube_node_status_capacity` and `kube_node_status_allocatable` metrics.
* [FEATURE] Add `kube_pod_status_scheduled_time` metric.
* [FEATURE] Add `kube_pod_container_status_waiting_reason` and `kube_pod_container_status_terminated_reason` metrics.
* [ENHANCEMENT] Add generic resource metrics for Pods, `kube_pod_container_resource_requests` and `kube_pod_container_resource_limits`. This deprecates the old resource metrics for Pods.
* [ENHANCEMENT] Prefer protobuf over json when communicating with the Kubernetes API.
* [ENHANCEMENT] Add dynamic volume support.
* [ENHANCEMENT] Properly set kube-state-metrics user agent when performing requests against the Kubernetes API.
* [BUGFIX] Fix incrorrect HPA metric labels.

## v1.3.1 / 2018-04-12

* [BUGFIX] Use Go 1.10.1 fixing TLS and memory issues.
* [BUGFIX] Fix Pod unknown state.

## v1.3.0 / 2018-04-04

After a testing period of 12 days, there were no additional bugs found or features introduced.

## v1.3.0-rc.0 / 2018-03-23

* [CHANGE] Removed `--in-cluster` flag in [#371](https://github.com/kubernetes/kube-state-metrics/pull/371).
  Users can no longer specify `--apiserver` with `--in-cluster=true`. To
  emulate this behaviour in future releases, set the `KUBERNETES_SERVICE_HOST`
  environment variable to the value of the `--apiserver` argument.
* [FEATURE] Allow to specify multiple namespace.
* [FEATURE] Add `kube_pod_completion_time`, `kube_pod_spec_volumes_persistentvolumeclaims_info`, and `kube_pod_spec_volumes_persistentvolumeclaims_readonly` metrics to the Pod collector.
* [FEATURE] Add `kube_node_spec_taint` metric.
* [FEATURE] Add `kube_namespace_annotations` metric.
* [FEATURE] Add `kube_deployment_spec_strategy_rollingupdate_max_surge` metric.
* [FEATURE] Add `kube_persistentvolume_labels` metric.
* [FEATURE] Add `kube_persistentvolumeclaim_lables` metric.
* [FEATURE] Add `kube_daemonset_labels` metric.
* [FEATURE] Add Secret metrics.
* [FEATURE] Add ConfigMap metrics.
* [ENHANCEMENT] Add additional reasons to `kube_pod_container_status_waiting_reason` metric.
* [BUGFIX] Fix namespacing of HPA.
* [BUGFIX] Fix namespacing of PersistentVolumes.
* [BUGFIX] Fix CronJob tab parsing.

## v1.2.0 / 2018-01-15

After a testing period of 10 days, there were no additional bugs found or features introduced.

## v1.2.0-rc.0 / 2018-01-05

* [CHANGE] The CronJob collector now expects the version to be v1beta1.
* [FEATURE] Add `Endpoints` metrics collector.
* [FEATURE] Add `PersistentVolume` metrics collector.
* [FEATURE] Add `HorizontalPodAutoscaler` metrics collector.
* [FEATURE] Add `kube_pod_container_status_terminated_reason` metric.
* [FEATURE] Add `kube_job_labels` metric.
* [FEATURE] Add `kube_cronjob_labels` metric.
* [FEATURE] Add `kube_service_spec_type` metric.
* [FEATURE] Add `kube_statefulset_status_replicas_current` metric.
* [FEATURE] Add `kube_statefulset_status_replicas_ready` metric.
* [FEATURE] Add `kube_statefulset_status_replicas_updated` metric.
* [ENHANCEMENT] Allow specifying the host/IP kube-state-metrics binds to.
* [ENHANCEMENT] Add `volumename` label to `kube_persistentvolumeclaim_info` metric.
* [ENHANCEMENT] Add `cluster_ip` label to `kube_service_info` metric.
* [ENHANCEMENT] Print version on startup and useful debug information at runtime.
* [ENHANCEMENT] Add metrics for kube-state-metrics itself. For separation purposes this listens on a separate host/IP and port, both configurable respectively.

## v1.1.0 / 2017-10-19

After a testing period of one week, there were no additional bugs found or features introduced.

## v1.1.0-rc.0 / 2017-10-12

* [FEATURE] Add `kube_pod_container_status_waiting_reason` metric.
* [FEATURE] Add `kube_node_status_capacity_nvidia_gpu_cards` and `kube_node_status_allocatable_nvidia_gpu_cards` metrics.
* [FEATURE] Add `kube_persistentvolumeclaim_info`, `kube_persistentvolumeclaim_status_phase` and `kube_persistentvolumeclaim_resource_requests_storage_bytes` metrics.
* [FEATURE] Add `kube_cronjob_created` metric.
* [FEATURE] Add `kube_namespace_status_phase`, `kube_namespace_labels` and `kube_namespace_created` metrics.
* [FEATURE] Add `*_created` metrics for all available collectors and resources.
* [FEATURE] Add ability to specify glog flags.
* [FEATURE] Add ability to limit kube-state-metrics objects to single namespace.
* [ENHANCEMENT] Bump client-go to 5.0 release branch.
* [ENHANCEMENT] Add pprof endpoints for profiling.
* [ENHANCEMENT] Log resources and API versions used when collecting metrics from objects.
* [ENHANCEMENT] Log number of resources used to generate metrics off of.
* [ENHANCEMENT] Improve a usage message for collectors flag.
* [BUGFIX] Fix Job start time nil panic.

## v1.0.1 / 2017-08-24

* [BUGFIX] Fix nil pointer panic when pods have an owner without controllers.

## v1.0.0 / 2017-08-09

After a testing period of one week, there were no additional bugs found or features introduced.

## v1.0.0-rc.1 / 2017-08-02

* [CHANGE] Remove `kube_node_status_ready`, `kube_node_status_out_of_disk`, `kube_node_status_memory_pressure`, `kube_node_status_disk_pressure`, and `kube_node_status_network_unavailable` metrics in favor of one generic `kube_node_status_condition` metric.
* [CHANGE] Flatten created by label on `kube_pod_info` metric.
* [FEATURE] Add `kube_pod_start_time` metric.
* [FEATURE] Add PersistentVolumeClaim metrics.
* [FEATURE] Add StatefulSet metrics.
* [FEATURE] Add Job and CronJob metrics.
* [FEATURE] Add label metrics for deployments.
* [FEATURE] Add `kube_pod_owner` metrics.
* [ENHANCEMENT] Add `provider_id` label to `kube_node_info` metric.
* [BUGFIX] Fix various nil pointer panics.

## v0.5.0 / 2017-05-03

* [FEATURE] Add label metrics for Pods, Nodes and Services.
* [FEATURE] Expose number of ready Pods for DaemonSets.
* [FEATURE] Add LimitRange metrics.
* [FEATURE] Add ReplicationController metrics.
* [ENHANCEMENT] Add NodeMemoryPressure, NodeDiskPressure, NodeNetworkUnavailable condition metrics.
* [ENHANCEMENT] Add `created_by` label to `kube_pod_info` metric.

## v0.4.1 / 2017-02-10

* [BUGFIX] fix panic if max unavailable if rolling update is unset

## v0.4.0 / 2017-02-07

* [FEATURE] Add replicaset metrics
* [FEATURE] Add resourcequota metrics
* [FEATURE] Add daemonset metrics
* [FEATURE] Add resource limit and request metrics for pod containers
* [FEATURE] Add node name label to `kube_pod_info` metric
* [FEATURE] Add rolling update metrics for deployments
* [ENHANCEMENT] Allow disabling collectors
* [ENHANCEMENT] Improve in cluster vs non in cluster configuration

## v0.3.0 / 2016-10-18

* [FEATURE] Add pod metrics: `kube_pod_status_scheduled`, `kube_pod_container_requested_cpu_cores` and `kube_pod_container_requested_memory_bytes`
* [FEATURE] Add deployment metric `kube_deployment_metadata_generation`
* [FEATURE] Add node metric `kube_node_spec_unschedulable`
* [CHANGE] Rename `kube_node_status_allocateable_*` to `kube_node_status_allocatable_*`

## v0.2.0 / 2016-09-14

* [CHANGE] Prefix all metrics with `kube_`
* [CHANGE] Make metric collection synchronous
* [FEATURE] Add a number of node/pod/deployment metrics<|MERGE_RESOLUTION|>--- conflicted
+++ resolved
@@ -1,8 +1,3 @@
-<<<<<<< HEAD
-## MASTER
-
-* [FEATURE] Add ebs_volume_id and gce_persistent_disk_name to kube_persistentvolume_info metric. #1146
-=======
 ## v1.9.7 / 2020-05-24
 
 * [BUGFIX] internal/store/mutatingwebhookconfiguration.go: Switch to v1 #1144
@@ -10,7 +5,6 @@
 ## v1.9.6 / 2020-05-06
 
 * [BUGFIX] Fix VolumeAttachment API version mismatch: expected v1 but watching v1beta1 #1136
->>>>>>> b3fa5852
 
 ## v1.9.5 / 2020-02-20
 
