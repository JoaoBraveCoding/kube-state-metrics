<<<<<<< HEAD
=======
## v2.3.0 / 2021-12-09

* [FEATURE]     Add a `--namespace-denylist` command line flag to exclude metrics from certain namespaces #1596 #1595 @mallow111
* [FEATURE]     Add `kube_*_labels` and `kube_*_annotations` metrics for Pod Disruption Budgets #1623 @arajkumar
* [FEATURE]     Add a Kustomization file for deploying KSM in authosharding mode #1603 @karancode
* [FEATURE]     Expose a metric for the number of ports in endpoint objects #1571 @bavarianbidi
* [FEATURE]     Add a command line flag for opt-in metrics #1643 @Serializator
* [FEATURE]     Add `kube_horizontalpodautoscaler_info` metric #1648 @Serializator
* [ENHANCEMENT] Update Go to 1.17.4 #1649 @fpetkovski
* [ENHANCEMENT] Update Kubernetes to 1.23 #1649 @fpetkovski
* [BUGFIX]      Report the correct architecture for arm64 images #1629 @Serializator

>>>>>>> b761b538
## v2.2.4 / 2021-11-08

* [BUGFIX] Fix BuilderInterface and BuildStoresFunc to allow using KSM as a library #1618 @ahmed-mez

## v2.2.3 / 2021-10-13

* [BUGFIX] Fix the image build job. Reverts #1602 

## v2.2.2 / 2021-10-13
* [BUGFIX]  Downgrade latest allowed go version to 1.16.9 #1601 @mrueg
* [BUGFIX]  Fix CI variable names used for building KSM images @mrueg

## v2.2.1 / 2021-09-24

* [FEATURE] Add the kube_persistentvolumeclaim_annotations metric which exposes annotations on PVCs #1566 @arajkumar
* [BUGFIX]  Revert the accidentally removed kube_persistentvolumeclaim_labels metric #1566 @arajkumar
* [BUGFIX]  Filter annotations in metrics based on `--metric-annotations-allowlist` instead of `--metric-labels-allowlist` for
CronJob, Daemonset, HPA and Ingress resources #1580 @midnw
* [BUGFIX]  Avoid panicking when VPA objects have no targetRef #1584 @nabokihms

## v2.2.0 / 2021-08-24

* [FEATURE] Add --use-apiserver-cache flag to set resourceVersion=0 for ListWatch requests #1548
* [FEATURE] Introduce metrics for Kubernetes object annotations #1468
* [FEATURE] Introduce start time metric for containers in terminated state #1519
* [FEATURE] Introduce metrics for cronjob job history limits #1535
* [FEATURE] Add system_uuid dimension to kube_node_info metric #1535
* [FEATURE] Add available replica metric for statefulsets #1532
* [FEATURE] Add ready replica metric for deployments #1534
* [CHANGE]  Update go clients for Kubernetes to support 1.22 #1545
* [CHANGE]  Use new promlint package and update prometheus cli to 2.28.1 #1531

## v2.1.1 / 2021-07-28

* [CHANGE] go.mod: Update and minimize dependencies #1529
* [CHANGE] Use BuilderInterface instead of internal/store.Builder in metricshandler #1537
* [CHANGE] Add WithAllowLabels to public BuilderInterface #1514
* [BUGFIX] Fixes a bug where KSM did not export any metrics when it had no permissions for resources in at least one namespace #1499

## v2.1.0 / 2021-06-04

* [CHANGE] Update go version and dependencies #1493

## v2.1.0-rc.0 / 2021-05-20

* [FEATURE] Add support for native TLS #1354
* [FEATURE] Add wildcard option to metric-labels-allowlist #1403
* [FEATURE] Add build info metric #1332
* [CHANGE] Add "uid" label to every pod metric #1304
* [CHANGE] Add resourceVersion to CronJob metrics #1447
* [CHANGE] Update go version and dependencies #1474
* [CHANGE] Bump client-go and friends to v0.21 (Kubernetes v1.21) #1463
* [CHANGE] Replace deprecated use of ioutil #1458
* [BUGFIX] Fix builder.Builder WithMetrics signature #1455
* [BUGFIX] Fix pod-metric missing reasons #1287
* [BUGFIX] Fix multiListWatch resourceVersion mismatch if watch reconnected #1377

## v2.0.0 / 2021-04-13

* [CHANGE] Update go version and dependencies #1440

## v2.0.0-rc.1 / 2021-03-26

* [CHANGE] Rename --labels-metric-allow-list to --metric-labels-allowlist #1424
* [CHANGE] Remove deprecated Kubernetes APIs #1423
* [CHANGE] go.mod: Update Dependencies #1419
* [CHANGE] Remove vendor folder #1419
* [CHANGE] `k8s.gcr.io/kube-state-metrics/kube-state-metrics` becomes the authoritative registry
Location on quay.io will not be updated anymore. Previously pushed images will be kept around to avoid breaking existing deployments.

## v2.0.0-rc.0 / 2021-03-04

* [CHANGE] internal/store/pod.go: Only create waiting_reason series if pods are in waiting state #1378
* [CHANGE] internal/store/pod.go: Only create terminated_reason series if pods are in terminated state #1381
* [CHANGE] internal/store/pod.go: Only create last_terminated containers series if containers are terminated state #1397
* [FEATURE] Bump client-go and friends to v0.20 (kubernetes v1.20) #1328
* [FEATURE] Bump go version to 1.16+ #1399
* [BUGFIX] Fix gzip writer #1372
* [BUGFIX] fix labels-metric-allow-list documentation #1404
* [BUGFIX] Propagate resource version when sharded #1402

## v2.0.0-beta / 2020-12-04
Promotion to beta release after a period of no bugs.

## v2.0.0-alpha.3 / 2020-11-19

* [BUGFIX] Fix container resource limits metrics, which got dropped #1293
* [BUGFIX] Adjust and refactor allowing labels to work for Kubernetes labels metrics #1301
Note this is a breaking change, if you were using --labels-allow-list, look at the PR details for more information.

## v2.0.0-alpha.2 / 2020-10-27

* [CHANGE] Migrate ingress and certificates to new stable APIs #1260
* [CHANGE] Revert "Rework resource metrics" #1278
To better align with future Kubernetes resource metrics, the changes to resource metrics were reverted, new metrics are:
kube_pod_container_resource_requests and kube_pod_container_resource_limits
* [FEATURE] Added the job failure reason in kube_job_status_failed metric #1214
* [FEATURE] feat(persistentvolume): claimRef info to labels (kube_persistentvolume_claim_ref) #1244
* [FEATURE] pod: add gauge for runtimeclass handler (kube_pod_runtimeclass_name_info) #1276

## v2.0.0-alpha.1 / 2020-10-06

* [CHANGE] Update go module path to k8s.io/kube-state-metrics/v2 #1238
* [CHANGE] Bump klog to v2 and client-go to 1.19 #1250
* [FEATURE] Add iscsi initiator name to persistentvolume_info #1235 
* [BUGFIX] Added Namespace to Rolebinding Jsonnet #1233 
* [BUGFIX] Reference closure scoped family generator #1240 

## v2.0.0-alpha / 2020-09-16

NOTE: This is a major new alpha 2.0 release with breaking changes and removed metrics. See details below!

* [CHANGE] Apply boundaries to metrics and allow via flag (--labels-allow-list) what labels to include #1125 
* [CHANGE] Update DaemonSet updated_number_scheduled metric name to be consistent #1181
Metric was changed from kube_daemonset_updated_number_scheduled to kube_daemonset_status_updated_number_scheduled 
* [CHANGE] Rework resource metrics #1168
Metrics kube_pod_container_resource_requests, kube_pod_container_resource_limits, kube_pod_overhead, kube_pod_init_container_resource_limits, kube_pod_init_container_resource_requests changed
* [CHANGE] Convert k8s labels to snake case #1165 
* [CHANGE] Mutatingwebhookconfiguration.go: Switch to v1 #1144 
* [CHANGE] v2: Rename storage class labels reclaimPolicy to reclaim_policy and volumeBindingMode to volume_binding_mode #1107
* [CHANGE] v2: Renamed --namespace flag to --namespaces #1098
* [CHANGE] Rename kube_pod_deleted to kube_pod_deletion_timestamp #1079
* [CHANGE] v2: Rename collector flag to resource flag #1006
--resources is the new flag
* [CHANGE] Remove non-identifying labels from pod metrics #1009 
* [CHANGE] v2: Remove deprecated stable metrics #1004
Note that some of these were replaced with EXPERIMENTAL resource metrics. See #1168 for more details.
  `kube_pod_container_resource_requests` and `kube_pod_container_resource_limits` are the replacements with `resource` labels
  representing the resource name and `unit` labels representing the resource unit.
  - kube_pod_container_resource_requests_cpu_cores
  - kube_pod_container_resource_limits_cpu_cores
  - kube_pod_container_resource_requests_memory_bytes
  - kube_pod_container_resource_limits_memory_bytes
  - `kube_node_status_capacity` and `kube_node_status_allocatable` are the replacements with `resource` labels
  representing the resource name and `unit` labels representing the resource unit.
  - kube_node_status_capacity_pods
  - kube_node_status_capacity_cpu_cores
  - kube_node_status_capacity_memory_bytes
  - kube_node_status_allocatable_pods
  - kube_node_status_allocatable_cpu_cores
  - kube_node_status_allocatable_memory_bytes
* [CHANGE] Rename black-/whitelist to allow/deny-list #1045
New flags are --metric-allowlist and --metric-denylist
* [CHANGE] Update telemetry port to 8081 #1049 
* [CHANGE] v2: Rename hpa metrics to use full horizontalpodautoscaler #1003 
All metrics with prefix of kube_hpa_ were renamed to kube_horizontalpodautoscaler_
* [CHANGE] v2: change metrics port to 8080, telemetry port to 8081 #1005 
* [FEATURE] Add http request metric for kube-state-metrics main /metrics #1218  
* [FEATURE] Add fc/iscsi/nfs identifier tags to persistentvolume_info metric #1208 
* [FEATURE] Adds new pod metric kube_pod_container_state_started #1183 
* [FEATURE] Add observedGeneration metric (kube_daemonset_status_observed_generation) for DaemonSets #1178
* [FEATURE] Add internal_ip to node_info #1172 
* [FEATURE] Avoid conflicts when mapping Kubernetes labels to Prometheus labels #1156 
* [FEATURE] Add aws/gce volume id to kube_persistentvolume_info #1146
* [FEATURE] Add UnexpectedAdmissionError to kube_pod_status_reason metric #1145
* [FEATURE] Add init container requests (kube_pod_init_container_resource_requests) #1123
* [FEATURE] Add host_network to kube_pod_info #1100 
* [FEATURE] Add kube_replicationcontroller_owner #1058 
* [FEATURE] Pod: add gauges for pod overhead (kube_pod_overhead) #1053 
* [FEATURE] Add "Terminating" status in kube_pod_status_phase metrics #1013 
* [FEATURE] Add lease collector metrics #1038 
* [ENHANCEMENT] Add DeprecatedVersion to struct FamilyGenerator and func NewFamilyGenerator #1160
* [ENHANCEMENT] Add security context to deployment and statefulset #1034 
* [BUGFIX] Fix VolumeAttachment API version mismatch: expected v1 but watching v1beta1 #1136
* [BUGFIX] Fix various CI issues (kube_volumeattachment_info nodeName -> node label rename) #1117 
* [BUGFIX] Fix maxUnavailable to round down instead up #1076 


## v1.9.7 / 2020-05-24

* [BUGFIX] internal/store/mutatingwebhookconfiguration.go: Switch to v1 #1144

## v1.9.6 / 2020-05-06

* [BUGFIX] Fix VolumeAttachment API version mismatch: expected v1 but watching v1beta1 #1136

## v1.9.5 / 2020-02-20

* [BUGFIX] Switch to using only v1 client of validatingwebhookconfiguration #1052

## v1.9.4 / 2020-02-03

* [BUGFIX] Fix VolumeAttachment api version to be used (was v1beta1, should have been v1). #1043
* [BUGFIX] Fix MutatingWebhookConfiguration api version to be used (was v1beta1, should have been v1). #1043
* [BUGFIX] Fix ValidatingWebhookConfiguration api version to be used (was v1beta1, should have been v1). #1043
* [BUGFIX] Use the correct for NetworkPolicy reflector. #1042

## v1.9.3 / 2020-01-22

* [CHANGE] Remove experimental hpa metrics kube_hpa_status_current_metrics_average_utilization and kube_hpa_status_current_metrics_average_value #1030

## v1.9.2 / 2020-01-13

* [BUGFIX] Fix segfault with External metrics #1023

## v1.9.1 / 2020-01-10

* [BUGFIX] Fix segfault in hpa metrics #1019
* [BUGFIX] Fix nil panics when parsing hpa memory current metrics #1014

## v1.9.0 / 2019-12-20

After a testing period of 7 days, there were no additional bugs found or features introduced.

## v1.9.0-rc.1 / 2019-12-12

* [BUGFIX] Move resource version from metric label to metric number value #997

## v1.9.0-rc.0 / 2019-12-04

* [CHANGE] Add tools as go modules #927
* [FEATURE] Add `kube_hpa_spec_target_metric` metric. #966
* [FEATURE] Add hpa stats for current utilization and average value. #961
* [FEATURE] Add `kube_namespace_status_condition` metric. #949
* [FEATURE] Add `kube_persistentvolumeclaim_status_condition` and `kube_persistentvolumeclaim_status_phase` metrics #952
* [FEATURE] Add `kube_networkpolicy_*` metrics #893
* [FEATURE] Add `kube_volumeattachment_*` metrics #946
* [FEATURE] add `kube_mutatingwebhookconfiguration_*`, `kube_validatingwebhookconfiguration_*` metrics #914
* [ENHANCEMENT] Add `pod_cidr` label to the `kube_node_info` metric. #963
* [ENHANCEMENT] Generate all manifests from jsonnet #908
* [ENHANCEMENT] Add kube-state-metrics alerting rules. #962
* [ENHANCEMENT] Add "Evicted" to the set of container terminated reasons. #968
* [BUGFIX] Add check for ReclaimPolicy, VolumeBindingMode storageclass metrics. #929
* [BUGFIX] Use single MultiListerWatcher for single store to fix missing metrics when watching multiple namespaces. #969
* [BUGFIX] Fix nil panics parsing HPA CPU current metrics. #993

## v1.8.0 / 2019-10-01

After a testing period of 7 days, there were no additional bugs found or features introduced.

## v1.8.0-rc.1 / 2019-09-24

* [CHANGE] Pin go version to go mod artifact file #882
* [BUGFIX] Correct mapping of hpa condition status labels  #890

## v1.8.0-rc.0 / 2019-09-10

* [FEATURE] Introduce sharding (and experimental auto-sharding) #613
* [FEATURE] Add `kube_pod_status_unschedulable metric` #835
* [CHANGE] Makefile: Remove tmpdir after container build #867
* [ENHANCEMENT] Add metrics about kube-state-metric's interaction with the Kubernetes API. #866
* [FEATURE] Add `kube_node_role metric` #877
* [ENHANCEMENT] Add support for Darwin OS in e2e test #879

## v1.7.2 / 2019-08-05

* [CHANGE] Revert "add `kube_*_annotations metrics` for all objects" #859
* [CHANGE] Remove `kube_namespace_annotations` metric #859

## v1.7.1 / 2019-07-18

* [BUGFIX] Fix crash due to missing ingress http block. #831
* [BUGFIX] Add nil guard checks when querying VPA objects. #832

## v1.7.0 / 2019-07-17

After a testing period of 7 days, there were no additional bugs found or features introduced.

## v1.7.0-rc.1 / 2019-07-10

* [BUGFIX] Use the appsv1 apigroup when building the reflector for replicasets. #816

## v1.7.0-rc.0 / 2019-07-10

* [CHANGE] Use appsv1 apigroup for ReplicaSet. #804
* [CHANGE] Use distroless/static as base image to further reduce image size. #748
* [CHANGE] Return standardized text for health endpoint. #767
* [ENHANCEMENT] Add DeadlineExceeded pod termination reason. #740
* [ENHANCEMENT] Add CreateContainerError and InvalidImageName waiting reasons. #763
* [FEATURE] Add Pod init container metrics. #762
* [FEATURE] Add Metrics About StorageClass. #777
* [FEATURE] Allow black/white- listing of metrics by regex. #773
* [FEATURE] Add metrics for VerticalPodAutoscaler objects (experimental and disabled by default). #791
* [FEATURE] Add (experimental) `kube_*_annotations` metrics. #770

## v1.6.0 / 2019-05-06

After a testing period of 10 days (release candidate 2), there were no
additional bugs found, thus releasing the stable version v1.6.0.

* [FEATURE] Add `kube_replicaset_labels` to replicaset collector (#638).
* [FEATURE] Add ingresses collector (#640).
* [FEATURE] Add certificate signing request collector (#650).
* [FEATURE] Add `kube_persistentvolumeclaim_access_mode` metric (#673).
* [FEATURE] Add `kube_persistentvolume_capacity` metric (#674).
* [FEATURE] Add `kube_job_owner` metric (#681).
* [ENHANCEMENT] Add `priority_class` label to `kube_pod_info` metric (#713).
* [BUGFIX] Bump addon-resizer patch version reducing resource consumption (#724).
* [BUGFIX] Use k8s.io/api/apps/v1 for DaemonSet, Deployment and StatefulSet reflector (#720).

## v1.5.0 / 2019-01-10

After a testing period of 30 days, there were no additional bugs found or features introduced. Due to no bugs being reported over an in total 41 days period, we feel no more pre-releases are necessary for a stable release.

This release's focus was a large architectural change in order to improve performance and resource usage of kube-state-metrics drastically. Special thanks to @mxinden for his hard work on this! See the changelog of the pre-releases for more detailed information and related pull requests.

An additional change has been requested to be listed in the release notes:

* [CHANGE] Due to removal of the surrounding mechanism the `ksm_resources_per_scrape` and `ksm_scrape_error_total` metrics no longer exists.

## v1.5.0-beta.0 / 2018-12-11

After a testing period of 11 days, there were no additional bugs found or features introduced.

## v1.5.0-alpha.0 / 2018-11-30

* [CHANGE] Disable gzip compression of kube-state-metrics responses by default. Can be re-enabled via `--enable-gzip-encoding`. See #563 for more details.
* [FEATURE] Add `kube_replicaset_owner` metric (#520).
* [FEATURE] Add `kube_pod_container_status_last_terminated_reason` metric (#535).
* [FEATURE] Add `stateful_set_status.{current,update}_revision` metric (#545).
* [FEATURE] Add pod disruption budget collector (#551).
* [FEATURE] Make kube-state-metrics usable as a library (#575).
* [FEATURE] Add `kube_service_spec_external_ip` metric and add `external_name` and `load_balancer_ip` label to `kube_service_info` metric (#571).
* [ENHANCEMENT] Add uid info in `kube_pod_info` metric (#508).
* [ENHANCEMENT] Update addon-resizer to 1.8.3 and increase resource limits (#552).
* [ENHANCEMENT] Improve metric caching and rendering performance (#498).
* [ENHANCEMENT] Adding CreateContainerConfigError as possible reason for container not starting (#578).

## v1.4.0 / 2018-08-22

After a testing period of 16 days, there were no additional bugs found or features introduced.

## v1.4.0-rc.0 / 2018-08-06

* [CHANGE] `kube_job_status_start_time` and `kube_job_status_completion_time` metric types changed from counter to gauge.
* [CHANGE] `job` label to `job_name` as this collides with the Prometheus `job` label.
* [FEATURE] Allow white- and black-listing metrics to be exposed.
* [FEATURE] Add `kube_node_status_capacity` and `kube_node_status_allocatable` metrics.
* [FEATURE] Add `kube_pod_status_scheduled_time` metric.
* [FEATURE] Add `kube_pod_container_status_waiting_reason` and `kube_pod_container_status_terminated_reason` metrics.
* [ENHANCEMENT] Add generic resource metrics for Pods, `kube_pod_container_resource_requests` and `kube_pod_container_resource_limits`. This deprecates the old resource metrics for Pods.
* [ENHANCEMENT] Prefer protobuf over json when communicating with the Kubernetes API.
* [ENHANCEMENT] Add dynamic volume support.
* [ENHANCEMENT] Properly set kube-state-metrics user agent when performing requests against the Kubernetes API.
* [BUGFIX] Fix incrorrect HPA metric labels.

## v1.3.1 / 2018-04-12

* [BUGFIX] Use Go 1.10.1 fixing TLS and memory issues.
* [BUGFIX] Fix Pod unknown state.

## v1.3.0 / 2018-04-04

After a testing period of 12 days, there were no additional bugs found or features introduced.

## v1.3.0-rc.0 / 2018-03-23

* [CHANGE] Removed `--in-cluster` flag in [#371](https://github.com/kubernetes/kube-state-metrics/pull/371).
  Users can no longer specify `--apiserver` with `--in-cluster=true`. To
  emulate this behaviour in future releases, set the `KUBERNETES_SERVICE_HOST`
  environment variable to the value of the `--apiserver` argument.
* [FEATURE] Allow to specify multiple namespace.
* [FEATURE] Add `kube_pod_completion_time`, `kube_pod_spec_volumes_persistentvolumeclaims_info`, and `kube_pod_spec_volumes_persistentvolumeclaims_readonly` metrics to the Pod collector.
* [FEATURE] Add `kube_node_spec_taint` metric.
* [FEATURE] Add `kube_namespace_annotations` metric.
* [FEATURE] Add `kube_deployment_spec_strategy_rollingupdate_max_surge` metric.
* [FEATURE] Add `kube_persistentvolume_labels` metric.
* [FEATURE] Add `kube_persistentvolumeclaim_lables` metric.
* [FEATURE] Add `kube_daemonset_labels` metric.
* [FEATURE] Add Secret metrics.
* [FEATURE] Add ConfigMap metrics.
* [ENHANCEMENT] Add additional reasons to `kube_pod_container_status_waiting_reason` metric.
* [BUGFIX] Fix namespacing of HPA.
* [BUGFIX] Fix namespacing of PersistentVolumes.
* [BUGFIX] Fix CronJob tab parsing.

## v1.2.0 / 2018-01-15

After a testing period of 10 days, there were no additional bugs found or features introduced.

## v1.2.0-rc.0 / 2018-01-05

* [CHANGE] The CronJob collector now expects the version to be v1beta1.
* [FEATURE] Add `Endpoints` metrics collector.
* [FEATURE] Add `PersistentVolume` metrics collector.
* [FEATURE] Add `HorizontalPodAutoscaler` metrics collector.
* [FEATURE] Add `kube_pod_container_status_terminated_reason` metric.
* [FEATURE] Add `kube_job_labels` metric.
* [FEATURE] Add `kube_cronjob_labels` metric.
* [FEATURE] Add `kube_service_spec_type` metric.
* [FEATURE] Add `kube_statefulset_status_replicas_current` metric.
* [FEATURE] Add `kube_statefulset_status_replicas_ready` metric.
* [FEATURE] Add `kube_statefulset_status_replicas_updated` metric.
* [ENHANCEMENT] Allow specifying the host/IP kube-state-metrics binds to.
* [ENHANCEMENT] Add `volumename` label to `kube_persistentvolumeclaim_info` metric.
* [ENHANCEMENT] Add `cluster_ip` label to `kube_service_info` metric.
* [ENHANCEMENT] Print version on startup and useful debug information at runtime.
* [ENHANCEMENT] Add metrics for kube-state-metrics itself. For separation purposes this listens on a separate host/IP and port, both configurable respectively.

## v1.1.0 / 2017-10-19

After a testing period of one week, there were no additional bugs found or features introduced.

## v1.1.0-rc.0 / 2017-10-12

* [FEATURE] Add `kube_pod_container_status_waiting_reason` metric.
* [FEATURE] Add `kube_node_status_capacity_nvidia_gpu_cards` and `kube_node_status_allocatable_nvidia_gpu_cards` metrics.
* [FEATURE] Add `kube_persistentvolumeclaim_info`, `kube_persistentvolumeclaim_status_phase` and `kube_persistentvolumeclaim_resource_requests_storage_bytes` metrics.
* [FEATURE] Add `kube_cronjob_created` metric.
* [FEATURE] Add `kube_namespace_status_phase`, `kube_namespace_labels` and `kube_namespace_created` metrics.
* [FEATURE] Add `*_created` metrics for all available collectors and resources.
* [FEATURE] Add ability to specify glog flags.
* [FEATURE] Add ability to limit kube-state-metrics objects to single namespace.
* [ENHANCEMENT] Bump client-go to 5.0 release branch.
* [ENHANCEMENT] Add pprof endpoints for profiling.
* [ENHANCEMENT] Log resources and API versions used when collecting metrics from objects.
* [ENHANCEMENT] Log number of resources used to generate metrics off of.
* [ENHANCEMENT] Improve a usage message for collectors flag.
* [BUGFIX] Fix Job start time nil panic.

## v1.0.1 / 2017-08-24

* [BUGFIX] Fix nil pointer panic when pods have an owner without controllers.

## v1.0.0 / 2017-08-09

After a testing period of one week, there were no additional bugs found or features introduced.

## v1.0.0-rc.1 / 2017-08-02

* [CHANGE] Remove `kube_node_status_ready`, `kube_node_status_out_of_disk`, `kube_node_status_memory_pressure`, `kube_node_status_disk_pressure`, and `kube_node_status_network_unavailable` metrics in favor of one generic `kube_node_status_condition` metric.
* [CHANGE] Flatten created by label on `kube_pod_info` metric.
* [FEATURE] Add `kube_pod_start_time` metric.
* [FEATURE] Add PersistentVolumeClaim metrics.
* [FEATURE] Add StatefulSet metrics.
* [FEATURE] Add Job and CronJob metrics.
* [FEATURE] Add label metrics for deployments.
* [FEATURE] Add `kube_pod_owner` metrics.
* [ENHANCEMENT] Add `provider_id` label to `kube_node_info` metric.
* [BUGFIX] Fix various nil pointer panics.

## v0.5.0 / 2017-05-03

* [FEATURE] Add label metrics for Pods, Nodes and Services.
* [FEATURE] Expose number of ready Pods for DaemonSets.
* [FEATURE] Add LimitRange metrics.
* [FEATURE] Add ReplicationController metrics.
* [ENHANCEMENT] Add NodeMemoryPressure, NodeDiskPressure, NodeNetworkUnavailable condition metrics.
* [ENHANCEMENT] Add `created_by` label to `kube_pod_info` metric.

## v0.4.1 / 2017-02-10

* [BUGFIX] fix panic if max unavailable if rolling update is unset

## v0.4.0 / 2017-02-07

* [FEATURE] Add replicaset metrics
* [FEATURE] Add resourcequota metrics
* [FEATURE] Add daemonset metrics
* [FEATURE] Add resource limit and request metrics for pod containers
* [FEATURE] Add node name label to `kube_pod_info` metric
* [FEATURE] Add rolling update metrics for deployments
* [ENHANCEMENT] Allow disabling collectors
* [ENHANCEMENT] Improve in cluster vs non in cluster configuration

## v0.3.0 / 2016-10-18

* [FEATURE] Add pod metrics: `kube_pod_status_scheduled`, `kube_pod_container_requested_cpu_cores` and `kube_pod_container_requested_memory_bytes`
* [FEATURE] Add deployment metric `kube_deployment_metadata_generation`
* [FEATURE] Add node metric `kube_node_spec_unschedulable`
* [CHANGE] Rename `kube_node_status_allocateable_*` to `kube_node_status_allocatable_*`

## v0.2.0 / 2016-09-14

* [CHANGE] Prefix all metrics with `kube_`
* [CHANGE] Make metric collection synchronous
* [FEATURE] Add a number of node/pod/deployment metrics<|MERGE_RESOLUTION|>--- conflicted
+++ resolved
@@ -1,5 +1,3 @@
-<<<<<<< HEAD
-=======
 ## v2.3.0 / 2021-12-09
 
 * [FEATURE]     Add a `--namespace-denylist` command line flag to exclude metrics from certain namespaces #1596 #1595 @mallow111
@@ -12,7 +10,6 @@
 * [ENHANCEMENT] Update Kubernetes to 1.23 #1649 @fpetkovski
 * [BUGFIX]      Report the correct architecture for arm64 images #1629 @Serializator
 
->>>>>>> b761b538
 ## v2.2.4 / 2021-11-08
 
 * [BUGFIX] Fix BuilderInterface and BuildStoresFunc to allow using KSM as a library #1618 @ahmed-mez
